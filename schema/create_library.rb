require 'openstudio'
require 'json'

vt = OpenStudio::OSVersion::VersionTranslator.new
model = vt.loadModel(ARGV[0]).get

library = {}

project = {}
config = {:units => 'ft', :language =>'en-us'}
project[:config] = config
library[:project] = project

stories = []
library[:stories] = stories

building_units = []
library[:building_units] = building_units

thermal_zones = []
library[:thermal_zones] = thermal_zones

space_types = []
i = 0
model.getSpaceTypes.each do |st|
  color = nil
  rc = st.renderingColor
  if rc.is_initialized
    red = rc.get.renderingRedValue
    green = rc.get.renderingGreenValue
    blue = rc.get.renderingBlueValue
    color = "##{sprintf("%02x", red).upcase}#{sprintf("%02x", green).upcase}#{sprintf("%02x", blue).upcase}"
  end
  space_types << {:id => "", :handle => st.handle.to_s, :name => st.nameString, :color => color}
  i+=1
end
library[:space_types] = space_types

construction_sets = []
i = 0
model.getDefaultConstructionSets.each do |cs|
  construction_sets << {:id => "", :handle => cs.handle.to_s, :name => cs.nameString}
  i+=1
end
library[:construction_sets] = construction_sets

window_definitions = []
#DLM: these distances are in feet, what happens if user changes app to m?
<<<<<<< HEAD
window_definitions << {:id => nil, :name => "Window A", :height => 4, :width => 2, :sill_height => 3}
window_definitions << {:id => nil, :name => "Window B", :height => 4, :width => 3, :sill_height => 3}
window_definitions << {:id => nil, :name => "Window C", :height => 4, :width => 4, :sill_height => 3}
window_definitions << {:id => nil, :name => "Window D", :height => 3, :width => 2, :sill_height => 3}
window_definitions << {:id => nil, :name => "Window E", :height => 3, :width => 3, :sill_height => 3}
window_definitions << {:id => nil, :name => "Window F", :height => 3, :width => 4, :sill_height => 3}
library[:window_definitions] = window_definitions

daylighting_control_definitions = []
daylighting_control_definitions << {:id => nil, :name => "Daylighting Control A", :illuminance_setpoint => 300, :height => 3}
daylighting_control_definitions << {:id => nil, :name => "Daylighting Control B", :illuminance_setpoint => 500, :height => 3}
library[:daylighting_control_definitions] = daylighting_control_definitions
=======
windows << {:id => "", :name => "Window A", :height => 4, :width => 2, :sill_height => 3}
windows << {:id => "", :name => "Window B", :height => 4, :width => 3, :sill_height => 3}
windows << {:id => "", :name => "Window C", :height => 4, :width => 4, :sill_height => 3}
windows << {:id => "", :name => "Window D", :height => 3, :width => 2, :sill_height => 3}
windows << {:id => "", :name => "Window E", :height => 3, :width => 3, :sill_height => 3}
windows << {:id => "", :name => "Window F", :height => 3, :width => 4, :sill_height => 3}
library[:windows] = windows

daylighting_controls = []
daylighting_controls << {:id => "", :name => "Daylighting Control A", :illuminance_setpoint => 300, :height => 3}
daylighting_controls << {:id => "", :name => "Daylighting Control B", :illuminance_setpoint => 500, :height => 3}
library[:daylighting_controls] = daylighting_controls
>>>>>>> 1ecd7ad9

File.open('library.json', 'w') do |file|
  file << JSON::pretty_generate(library)
end<|MERGE_RESOLUTION|>--- conflicted
+++ resolved
@@ -46,33 +46,18 @@
 
 window_definitions = []
 #DLM: these distances are in feet, what happens if user changes app to m?
-<<<<<<< HEAD
-window_definitions << {:id => nil, :name => "Window A", :height => 4, :width => 2, :sill_height => 3}
-window_definitions << {:id => nil, :name => "Window B", :height => 4, :width => 3, :sill_height => 3}
-window_definitions << {:id => nil, :name => "Window C", :height => 4, :width => 4, :sill_height => 3}
-window_definitions << {:id => nil, :name => "Window D", :height => 3, :width => 2, :sill_height => 3}
-window_definitions << {:id => nil, :name => "Window E", :height => 3, :width => 3, :sill_height => 3}
-window_definitions << {:id => nil, :name => "Window F", :height => 3, :width => 4, :sill_height => 3}
+window_definitions << {:id => "", :name => "Window A", :height => 4, :width => 2, :sill_height => 3}
+window_definitions << {:id => "", :name => "Window B", :height => 4, :width => 3, :sill_height => 3}
+window_definitions << {:id => "", :name => "Window C", :height => 4, :width => 4, :sill_height => 3}
+window_definitions << {:id => "", :name => "Window D", :height => 3, :width => 2, :sill_height => 3}
+window_definitions << {:id => "", :name => "Window E", :height => 3, :width => 3, :sill_height => 3}
+window_definitions << {:id => "", :name => "Window F", :height => 3, :width => 4, :sill_height => 3}
 library[:window_definitions] = window_definitions
 
 daylighting_control_definitions = []
-daylighting_control_definitions << {:id => nil, :name => "Daylighting Control A", :illuminance_setpoint => 300, :height => 3}
-daylighting_control_definitions << {:id => nil, :name => "Daylighting Control B", :illuminance_setpoint => 500, :height => 3}
+daylighting_control_definitions << {:id => "", :name => "Daylighting Control A", :illuminance_setpoint => 300, :height => 3}
+daylighting_control_definitions << {:id => "", :name => "Daylighting Control B", :illuminance_setpoint => 500, :height => 3}
 library[:daylighting_control_definitions] = daylighting_control_definitions
-=======
-windows << {:id => "", :name => "Window A", :height => 4, :width => 2, :sill_height => 3}
-windows << {:id => "", :name => "Window B", :height => 4, :width => 3, :sill_height => 3}
-windows << {:id => "", :name => "Window C", :height => 4, :width => 4, :sill_height => 3}
-windows << {:id => "", :name => "Window D", :height => 3, :width => 2, :sill_height => 3}
-windows << {:id => "", :name => "Window E", :height => 3, :width => 3, :sill_height => 3}
-windows << {:id => "", :name => "Window F", :height => 3, :width => 4, :sill_height => 3}
-library[:windows] = windows
-
-daylighting_controls = []
-daylighting_controls << {:id => "", :name => "Daylighting Control A", :illuminance_setpoint => 300, :height => 3}
-daylighting_controls << {:id => "", :name => "Daylighting Control B", :illuminance_setpoint => 500, :height => 3}
-library[:daylighting_controls] = daylighting_controls
->>>>>>> 1ecd7ad9
 
 File.open('library.json', 'w') do |file|
   file << JSON::pretty_generate(library)
