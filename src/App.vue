--- conflicted
+++ resolved
@@ -8,15 +8,7 @@
 <template>
     <div id="app">
         <toolbar :class="{ 'disabled-component': tool === 'Map' }"></toolbar>
-<<<<<<< HEAD
-        <main>
-            <navigation :class="{ 'disabled-component': tool === 'Map' }"></navigation>
-            <canvas-view></canvas-view>
-            <grid-view></grid-view>
-        </main>
-		<inspector-view></inspector-view>
-        <library :class="{ 'disabled-component': tool === 'Map' }"></library>
-=======
+
         <resize-group :vertical="true">
             <resize-group :horizontal="true" id="layout-main">
                 <resize id="layout-navigation" :resize-right="true" :resize-right-min="200">
@@ -26,13 +18,12 @@
                     <canvas-view></canvas-view>
                     <grid-view></grid-view>
                 </main>
-                <!-- <inspector-view></inspector-view> -->
+                <inspector-view></inspector-view>
             </resize-group>
             <resize id="layout-library" :resize-top="true" :resize-top-min="100">
                 <library :class="{ 'disabled-component': tool === 'Map' }"></library>
             </resize>
         </resize-group>
->>>>>>> eec1b3f5
     </div>
 </template>
 
