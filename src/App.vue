--- conflicted
+++ resolved
@@ -11,13 +11,7 @@
         <main>
             <navigation v-bind:class="[{'disabled-component': mapSetup}]"></navigation>
             <canvas-view></canvas-view>
-<<<<<<< HEAD
-            <grid-view></grid-view>
-=======
             <grid-view ref="grid"></grid-view>
-
-            <map-modal v-if="mapModalVisible" @close="mapModalVisible = false"></map-modal>
->>>>>>> 14d3c82a
         </main>
         <library v-bind:class="[{'disabled-component': mapSetup}]"></library>
     </div>
