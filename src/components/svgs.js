--- conflicted
+++ resolved
@@ -105,10 +105,7 @@
   QuickstartIconNewFloorplan,
   QuickstartIconOpenFloorplan,
 
-<<<<<<< HEAD
   InfoIcon,
   SettingsGear,
-=======
   GroundPropertiesIcon,
->>>>>>> 10f95c36
 };