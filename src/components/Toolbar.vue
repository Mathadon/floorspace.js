--- conflicted
+++ resolved
@@ -170,16 +170,13 @@
       get() { return `${this.$store.state.project.grid.spacing} ${this.$store.state.project.config.units}`; },
       set(spacing) { this.$store.dispatch('project/setSpacing', { spacing }); },
     },
-<<<<<<< HEAD
-    dataToDownload() {
-      return this.$store.getters['exportData'];
-    }
-=======
     snapMode: {
       get() { return this.$store.state.application.currentSelections.snapMode; },
       set(snapMode) { this.$store.dispatch('application/setCurrentSnapMode', { snapMode }); },
     },
->>>>>>> 0981c2a9
+    dataToDownload() {
+      return this.$store.getters['exportData'];
+    },
   },
   watch: {
     tool(val) {
