<!-- OpenStudio(R), Copyright (c) 2008-2016, Alliance for Sustainable Energy, LLC. All rights reserved.
Redistribution and use in source and binary forms, with or without modification, are permitted provided that the following conditions are met:
(1) Redistributions of source code must retain the above copyright notice, this list of conditions and the following disclaimer.
(2) Redistributions in binary form must reproduce the above copyright notice, this list of conditions and the following disclaimer in the documentation and/or other materials provided with the distribution.
(3) Neither the name of the copyright holder nor the names of any contributors may be used to endorse or promote products derived from this software without specific prior written permission from the respective party.
(4) Other than as required in clauses (1) and (2), distributions in any form of modifications or other derivative works may not use the "OpenStudio" trademark, "OS", "os", or any other confusingly similar designation without specific prior written permission from Alliance for Sustainable Energy, LLC.
THIS SOFTWARE IS PROVIDED BY THE COPYRIGHT HOLDERS AND CONTRIBUTORS "AS IS" AND ANY EXPRESS OR IMPLIED WARRANTIES, INCLUDING, BUT NOT LIMITED TO, THE IMPLIED WARRANTIES OF MERCHANTABILITY AND FITNESS FOR A PARTICULAR PURPOSE ARE DISCLAIMED. IN NO EVENT SHALL THE COPYRIGHT HOLDER, THE UNITED STATES GOVERNMENT, OR ANY CONTRIBUTORS BE LIABLE FOR ANY DIRECT, INDIRECT, INCIDENTAL, SPECIAL, EXEMPLARY, OR CONSEQUENTIAL DAMAGES (INCLUDING, BUT NOT LIMITED TO, PROCUREMENT OF SUBSTITUTE GOODS OR SERVICES; LOSS OF USE, DATA, OR PROFITS; OR BUSINESS INTERRUPTION) HOWEVER CAUSED AND ON ANY THEORY OF LIABILITY, WHETHER IN CONTRACT, STRICT LIABILITY, OR TORT (INCLUDING NEGLIGENCE OR OTHERWISE) ARISING IN ANY WAY OUT OF THE USE OF THIS SOFTWARE, EVEN IF ADVISED OF THE POSSIBILITY OF SUCH DAMAGE. -->

<template>
  <nav id="toolbar">

    <section id="top">
      <div id="navigation-head">
        <div v-if="showImportExport" class="import-export-buttons">
          <input ref="importLibrary" @change="importDataAsFile($event, 'library')" type="file" />
          <input ref="importInput" @change="importDataAsFile($event, 'floorplan')" type="file" />

          <div title="open floorplan">
            <open-floorplan-svg @click.native="$refs.importInput.click()" id="import" class="button"></open-floorplan-svg>
          </div>
          <div title="save floorplan">
            <save-floorplan-svg @click.native="exportData" id="export" class="button"></save-floorplan-svg>
          </div>
          <div title="import library">
            <import-library-svg @click.native="$refs.importLibrary.click()" class="button"></import-library-svg>
          </div>
        </div>

        <div id="undo-redo">
          <div title="undo">
            <undo-svg @click.native="undo" class="button" :class="{ 'disabled' : !timetravelInitialized }"></undo-svg>
          </div>
          <div title="redo">
            <redo-svg @click.native="redo" class="button" :disabled="!timetravelInitialized" :class="{ 'disabled' : !timetravelInitialized }"></redo-svg>
          </div>
        </div>
      </div>
      <ul id="mode-tabs">
        <li @click="modeTab='floorplan'" class="tab" data-modetab="floorplan" :class="{ active: modeTab === 'floorplan' }">
          <span>
            Floorplan
            <tab-floorplan-svg class="icon"></tab-floorplan-svg>
          </span>
        </li>

        <li @click="modeTab='assign'" class="tab" :class="{ active: modeTab === 'assign' }">
          <span>
            Assignments
            <tab-assign-svg  class="icon"></tab-assign-svg>
          </span>
        </li>

        <li @click="modeTab='components'" class="tab" data-modetab="components" :class="{ active: modeTab === 'components' }">
          <span>
            Components
            <tab-components-svg  class="icon"></tab-components-svg>
          </span>
        </li>

        <li>
          <span />
        </li>
      </ul>

      <div id="grid-settings">
        <div class="input-checkbox">
          <label>Story Below</label>
          <input type="checkbox" v-model="previousStoryVisible">
        </div>

        <div v-if="mapEnabled" class="input-checkbox">
          <label>map</label>
          <input type="checkbox" v-model="mapVisible">
        </div>

        <div class="input-checkbox">
          <label>grid</label>
          <input type="checkbox" v-model="gridVisible">
        </div>

        <div class="input-number">
          <label>spacing</label>
          <input v-model.number.lazy="spacing">
        </div>

        <div class="input-select">
          <select ref="unitSelect" @change="updateUnits">
            <option value="ft">ft</option>
            <option value="m">m</option>
          </select>
          <svg xmlns='http://www.w3.org/2000/svg' viewBox='0 0 15 15'>
              <path d='M.5 0v14l11-7-11-7z' transform='translate(13) rotate(90)'></path>
          </svg>
        </div>

        <div class="input-number">
          <label>north axis</label>
          <input v-model.number.lazy="northAxis" :disabled="mapEnabled">
        </div>

<<<<<<< HEAD
        <div @click="showGroundPropsModal = true">
          <SettingsGear class="button" />
=======
        <div @click="showGroundPropsModal = true" title="Ground Properties">
          <GroundPropertiesIcon class="button"/>
>>>>>>> 10f95c36
        </div>
      </div>
    </section>

    <section id="bottom" :class="modeTab">
      <template  v-if="modeTab ==='floorplan'">
        <div id="instructions">Draw a floorplan and import images</div>

        <div id="drawing-tools" class="tools-list tools">
          <div @click="tool = 'Rectangle'" data-tool="Rectangle" title="Rectangle" :class="{ active: tool === 'Rectangle' }">
            <tool-draw-rectangle-svg class="button"></tool-draw-rectangle-svg>
          </div>
          <div @click="tool = 'Polygon'" data-tool="Polygon" title="Polygon" :class="{ active: tool === 'Polygon' }">
            <tool-draw-polygon-svg class="button"></tool-draw-polygon-svg>
          </div>
          <div @click="tool = 'Fill'" data-tool="Fill" title="Fill" :class="{ active: tool === 'Fill' }">
            <tool-fill-svg class="button"></tool-fill-svg>
          </div>
          <div @click="tool = 'Eraser'" data-tool="Eraser" title="Eraser" :class="{ active: tool === 'Eraser' }">
            <tool-erase-svg class="button"></tool-erase-svg>
          </div>
          <div @click="tool = 'Select'" data-tool="Select" title="Select" :class="{ active: tool === 'Select' }">
            <tool-move-size-svg class="button"></tool-move-size-svg>
          </div>
          <div @click="tool = 'Image'" data-tool="Image" title="Image" :class="{ active: tool === 'Image' }">
            <tool-image-svg class="button"></tool-image-svg>
          </div>
        </div>

      </template>

      <template v-if="modeTab === 'components'">
        <div id="instructions">Add fenestration, daylighting, and PV</div>
        <ComponentsList />
        <!-- No need to show tool options if there's only the one choice. -->
        <div id="drawing-tools" class="tools-list tools">
          <div @click="tool = 'Place Component'" data-tool="Place Component" title="Place Component" :class="{ active: tool === 'Place Component' }">
            <tool-component-svg class="button"></tool-component-svg>
          </div>
          <div @click="tool = 'Remove Component'" data-tool="Remove Component" title="Remove Component" :class="{ active: tool === 'Remove Component' }">
            <tool-erase-svg class="button"></tool-erase-svg>
          </div>
        </div>
      </template>

      <template v-if="modeTab==='assign'">
        <div id="instructions">Assign thermal zones, etc, to spaces</div>
        <AssignPropertiesList />
        <!-- No need to show tool options if there's only the one choice. -->
        <!-- <div id="drawing-tools" class="tools-list tools">
          <div @click="tool = 'Apply Property'" data-tool="Apply Property" title="Apply Property" :class="{ active: tool === 'Apply Property' }">
            <tab-assign-svg class="button"></tab-assign-svg>
          </div>
        </div> -->
      </template>

      <div id="grid-tools">
        <RenderByDropdown />
        <div title="zoom to fit">
          <ZoomToFitSvg class="button" @click.native="zoomToFit"></ZoomToFitSvg>
        </div>
      </div>


      <!-- <div id="snapping-options">
        <button @click="snapMode = 'grid-strict'" :class="{ active: snapMode === 'grid-strict' }">Strict Grid</button>
        <button @click="snapMode = 'grid-verts-edges'" :class="{ active: snapMode === 'grid-verts-edges' }">Edges too</button>
      </div> -->


    </section>

    <section class="modals">
      <SaveAsModal
        v-if="showSaveModal"
        :saveWhat="thingWereSaving"
        :dataToDownload="dataToDownload"
        @close="() => {showSaveModal = false; thingWereSaving = '';}"
      />
      <Settings
        v-else-if="showGroundPropsModal"
        @close="showGroundPropsModal = false"
      />
    </section>
  </nav>
</template>

<script>
import { mapState, mapGetters } from 'vuex';
import SaveAsModal from './Modals/SaveAsModal.vue';
import Settings from './Modals/Settings.vue';
import ComponentsList from './ComponentsList.vue';
import AssignPropertiesList from './AssignPropertiesList.vue';
import applicationHelpers from './../store/modules/application/helpers';
import svgs from './svgs';
import RenderByDropdown from './RenderByDropdown.vue';

// svgs

export default {
  name: 'toolbar',
  data() {
    return {
      componentTypes: {
        daylighting_control_definitions: 'Daylighting Control Definitions',
        window_definitions: 'Window Definitions',
      },
      showSaveModal: false,
      thingWereSaving: '',
      visibleComponentType: null,
      showGroundPropsModal: false,
    };
  },
  methods: {
    zoomToFit() {
      window.eventBus.$emit('zoomToFit');
    },
    exportData() {
      this.thingWereSaving = 'Floorplan';
      this.showSaveModal = true;
      return this.$store.getters['exportData'];
    },
    importDataAsFile(event, type) {
      const file = event.target.files[0];
      const reader = new FileReader();

      reader.addEventListener('load', () => {
        let data;
        try {
          data = JSON.parse(reader.result);
        } catch (e) {
          window.eventBus.$emit('error', 'Invalid JSON');
          return;
        }
        if (type === 'library') {
          this.$store.dispatch('importLibrary', { data });
        } else if (type === 'floorplan') {
          this.$store.dispatch('importFloorplan', {
            clientWidth: document.getElementById('svg-grid').clientWidth,
            clientHeight: document.getElementById('svg-grid').clientHeight,
            data,
          });
        }
      }, false);

      if (file) { reader.readAsText(file); }
    },
    undo() { this.$store.timetravel.undo(); },
    redo() { this.$store.timetravel.redo(); },
    updateUnits() {
      if (this.allowSettingUnits) {
        this.rwUnits = this.$refs.unitSelect.value;
      } else {
        window.eventBus.$emit('error', 'Units must be set before any geometry is drawn.');
        this.$refs.unitSelect.value = this.rwUnits;
      }
    },
    displayNameForMode(mode) { return applicationHelpers.displayNameForMode(mode); },
  },
  computed: {
    latestCreatedCompId() {
      return _.chain(this.allComponents)
        .map('defs')
        .flatten()
        .map('id')
        .map(Number)
        .max()
        .value() + '';
    },
    allComponents() {
      return Object.keys(this.componentTypes).map(ct => ({
        defs: this.$store.state.models.library[ct],
        name: this.componentTypes[ct],
        type: ct,
      }));
    },
    currentComponentType() {
      return this.currentComponent.type;
    },
    currentComponentDefinition() {
      return this.currentComponent.definition;
    },
    ...mapGetters({
      currentSpaceProperty: 'application/currentSpaceProperty',
    }),
    ...mapState({
      currentSubselectionType: state => state.application.currentSelections.subselectionType,
      mapEnabled: state => state.project.map.enabled,
      timetravelInitialized: state => state.timetravelInitialized,
      showImportExport: state => state.project.showImportExport,
      allowSettingUnits: state => state.geometry.length === 1 && state.geometry[0].vertices.length === 0,
    }),
    availableTools() {
      let tools = [];
      switch (this.modeTab) {
        case 'floorplan':
          tools = ['Rectangle', 'Polygon', 'Eraser', 'Select', 'Image'];
          break;
        case 'shading':
          tools = ['Rectangle', 'Polygon', 'Eraser', 'Select'];
          break;
        case 'components':
          tools = ['Place Component', 'Remove Component'];
          break;
        case 'assign':
          tools = ['Apply Property'];
          break;
        default:
          break;
      }
      if (this.previousStoryVisible && (this.modeTab === 'floorplan' || this.currentMode === 'shading')) {
        tools.push('Fill');
      }
      return tools;
    },
    currentMode: {
      get() { return this.$store.state.application.currentSelections.mode; },
      set(mode) { this.$store.dispatch('application/setCurrentMode', { mode }); },
    },
    modeTab: {
      get() { return this.$store.state.application.currentSelections.modeTab; },
      set(mt) { this.$store.dispatch('application/setCurrentModeTab', { modeTab: mt }); },
    },
    northAxis: {
      get() { return `${this.$store.state.project.north_axis}°`; },
      set(northAxis) { this.$store.dispatch('project/setNorthAxis', { north_axis: northAxis }); },
    },
    gridVisible: {
      get() { return this.$store.state.project.grid.visible; },
      set(visible) { this.$store.dispatch('project/setGridVisible', { visible }); },
    },
    mapVisible: {
      get() { return this.$store.state.project.map.visible; },
      set(visible) { this.$store.dispatch('project/setMapVisible', { visible }); },
    },
    previousStoryVisible: {
      get() { return this.$store.state.project.previous_story.visible; },
      set(visible) { this.$store.dispatch('project/setPreviousStoryVisible', { visible }); },
    },
    tool: {
      get() { return this.$store.state.application.currentSelections.tool; },
      set(tool) { this.$store.dispatch('application/setCurrentTool', { tool }); },
    },
    // spacing between gridlines, measured in RWU
    spacing: {
      get() { return this.$store.state.project.grid.spacing; },
      set(spacing) { this.$store.dispatch('project/setSpacing', { spacing }); },
    },

    currentComponent: {
      get() { return this.$store.getters['application/currentComponent']; },
      set(item) {
        if (!item || !item.definition || !item.definition.id) { return; }
        this.$store.dispatch('application/setCurrentComponentDefinitionId', { id: item.definition.id });
      },
    },
    rwUnits: {
      get() { return this.$store.state.project.config.units; },
      set(units) { this.$store.dispatch('project/setUnits', { units }); },
    },
    snapMode: {
      get() { return this.$store.state.application.currentSelections.snapMode; },
      set(snapMode) { this.$store.dispatch('application/setCurrentSnapMode', { snapMode }); },
    },
    dataToDownload() {
      return this.$store.getters['exportData'];
    },
  },
  watch: {
    modeTab() {
      if (this.modeTab === 'assign' && this.currentSpaceProperty) {
        this.currentMode = this.currentSpaceProperty.type;
      } else {
        this.currentMode = 'spaces';
      }
    },
    tool(val) {
      if (this.availableTools.indexOf(val) === -1 && val !== 'Map') { this.tool = this.availableTools[0]; }
    },
    availableTools() {
      if (!_.includes(this.availableTools, this.tool)) {
        this.tool = this.availableTools[0];
      }
    },
    currentSubselectionType(val) {
      this.tool = val === 'images' ? 'Image' :
                  val === 'spaces' && this.tool === 'Image' ? this.availableTools[0] :
                  _.includes(this.availableTools, this.tool) ? this.tool :
                  this.availableTools[0];
    },
    latestCreatedCompId() {
      this.$store.dispatch('application/setCurrentComponentDefinitionId', { id: this.latestCreatedCompId });
    },
  },
  components: {
    SaveAsModal,
    Settings,
    ComponentsList,
    AssignPropertiesList,
    RenderByDropdown,
    ...svgs,
  },
};
</script>

<style lang="scss" scoped>
// @import "./../scss/config";

$gray-dark: #333333;
$black: #000000;
$gray-medium-light: #5b5b5b;

svg.icon, svg.button {
  margin-top: .5rem;
  vertical-align: middle;
  height: 2rem;
  width: 2rem;
}

#toolbar {
  background-color: $black;
  z-index: 3;

  #top {
    height: 2.5rem;
    display: flex;
    #navigation-head {
      .import-export-buttons {
        display: inline-block;
        > div {
          display: inline-block;
        }
      }
      #undo-redo {
        > div {
          display: inline-block;
        }
        float: right;
      }
      input {
        display: none;
      }
    }

    #grid-settings {
      display: flex;
      margin-left: auto;
      >div {
        margin-right: .5rem;
      }
    }
  }
  #bottom {
    user-select: none;
    .render-by {
      margin-left: auto;
      margin-top: auto;
      margin-bottom: auto;
    }
    background-color: $gray-medium-light;
    display: flex;
    height: 2.5rem;

    .components-list {
      margin-right: auto;
    }
    .tools-list {
      display: flex;
      margin-right: 3rem;
      margin-left: 0;
      .active {
        background-color: $gray-dark;
      }
      > div {
        padding-left: 5px;
        padding-right: 5px;
      }
    }

    #instructions {
      line-height: 2.5rem;
      margin-right: 0;
      margin-left: 10px;
      min-width: 19.5rem;
    }

    #grid-tools {
      margin-left: auto;
      display: flex;
      float: right;
      div {
        padding: 0 1rem;
      }
    }
  }
}


#mode-tabs {
  list-style: none;
  overflow: hidden;
  padding-left: 0;
  margin-top: 0;
  margin-bottom:0;
  display: flex;
  font-size: 13px;

  li {
    cursor: pointer;
    float: left;
    margin-top: 0;
    background: $gray-dark;
    span {
      color: white;
      text-decoration: none;
      padding: 10px 0 10px 45px;
      position: relative;
      display: inline-block;
      float: left;
      white-space: nowrap;

      svg {
        display: inline-block;
        vertical-align: middle;
        margin-bottom: -10px;
        margin-top: 0px;
      }

    }

    span::after {
      content: " ";
      display: inline-block;
      width: 0;
      height: 0;
      border-top: 30px solid transparent; /* Go big on the size, and let overflow hide */
      border-bottom: 30px solid transparent;
      border-left: 30px solid $gray-dark;
      position: absolute;
      top: 50%;
      margin-top: -30px;
      left: 100%;
      z-index: 2;
    }
    span::before {
      content: " ";
      display: inline-block;
      width: 0;
      height: 0;
      border-top: 30px solid transparent;
      border-bottom: 30px solid transparent;
      border-left: 30px solid white;
      position: absolute;
      top: 50%;
      margin-top: -30px;
      margin-left: 1px;
      left: 100%;
      z-index: 1;
    }
    &.active {
      background: $gray-medium-light;
      span:after {
        border-left: 30px solid $gray-medium-light;
      }
    }
    &:first-child span {
      padding-left: 10px;
    }
    &:last-child {
      height: 1.2em;
      background: black !important;
      pointer-events: none !important;
      cursor: default !important;
    }
    &:last-child span::after {
      border: 0;
    }
    span:hover {
      background: $gray-medium-light;
    }
    span:hover:after {
      border-left-color: $gray-medium-light !important;
    }
  }
}



</style><|MERGE_RESOLUTION|>--- conflicted
+++ resolved
@@ -98,13 +98,8 @@
           <input v-model.number.lazy="northAxis" :disabled="mapEnabled">
         </div>
 
-<<<<<<< HEAD
-        <div @click="showGroundPropsModal = true">
+        <div @click="showGroundPropsModal = true" title="settings">
           <SettingsGear class="button" />
-=======
-        <div @click="showGroundPropsModal = true" title="Ground Properties">
-          <GroundPropertiesIcon class="button"/>
->>>>>>> 10f95c36
         </div>
       </div>
     </section>
