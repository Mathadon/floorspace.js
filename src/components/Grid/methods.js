// OpenStudio(R), Copyright (c) 2008-2016, Alliance for Sustainable Energy, LLC. All rights reserved.
// Redistribution and use in source and binary forms, with or without modification, are permitted provided that the following conditions are met:
// (1) Redistributions of source code must retain the above copyright notice, this list of conditions and the following disclaimer.
// (2) Redistributions in binary form must reproduce the above copyright notice, this list of conditions and the following disclaimer in the documentation and/or other materials provided with the distribution.
// (3) Neither the name of the copyright holder nor the names of any contributors may be used to endorse or promote products derived from this software without specific prior written permission from the respective party.
// (4) Other than as required in clauses (1) and (2), distributions in any form of modifications or other derivative works may not use the "OpenStudio" trademark, "OS", "os", or any other confusingly similar designation without specific prior written permission from Alliance for Sustainable Energy, LLC.
// THIS SOFTWARE IS PROVIDED BY THE COPYRIGHT HOLDERS AND CONTRIBUTORS "AS IS" AND ANY EXPRESS OR IMPLIED WARRANTIES, INCLUDING, BUT NOT LIMITED TO, THE IMPLIED WARRANTIES OF MERCHANTABILITY AND FITNESS FOR A PARTICULAR PURPOSE ARE DISCLAIMED. IN NO EVENT SHALL THE COPYRIGHT HOLDER, THE UNITED STATES GOVERNMENT, OR ANY CONTRIBUTORS BE LIABLE FOR ANY DIRECT, INDIRECT, INCIDENTAL, SPECIAL, EXEMPLARY, OR CONSEQUENTIAL DAMAGES (INCLUDING, BUT NOT LIMITED TO, PROCUREMENT OF SUBSTITUTE GOODS OR SERVICES; LOSS OF USE, DATA, OR PROFITS; OR BUSINESS INTERRUPTION) HOWEVER CAUSED AND ON ANY THEORY OF LIABILITY, WHETHER IN CONTRACT, STRICT LIABILITY, OR TORT (INCLUDING NEGLIGENCE OR OTHERWISE) ARISING IN ANY WAY OUT OF THE USE OF THIS SOFTWARE, EVEN IF ADVISED OF THE POSSIBILITY OF SUCH DAMAGE.

const d3 = require('d3');
const polylabel = require('polylabel');

import geometryHelpers from './../../store/modules/geometry/helpers.js'
import modelHelpers from './../../store/modules/models/helpers.js'

export default {
    // ****************** USER INTERACTION EVENTS ****************** //
    /*
    * handle a click on the svg grid
    */
    gridClicked (e) {
        if (this.currentTool === 'Select') {
            this.$store.dispatch('application/setCurrentSpace', { 'space': null });
            this.$store.dispatch('application/setCurrentShading', { 'shading': null });
        } else if (this.currentTool === 'Eraser' ||
            ((this.currentTool === 'Rectangle' || this.currentTool === 'Polygon') && (this.currentSpace || this.currentShading))) {
            this.addPoint(e);
        }
    },

    /*
    * If the grid is clicked when a drawing tool or the eraser tool is active, add a point to the component
    * if the new point completes a face being drawn, save the face
    * if the new point completes an eraser selection, call the eraseRectangularSelection method
    */
    addPoint (e) {
        // location of the mouse in grid units
        const gridPoint = {
                x: this.pxToGrid(e.offsetX, 'x'),
                y: this.pxToGrid(e.offsetY, 'y')
            },
            snapTarget = this.findSnapTarget(gridPoint);

        // if the snapTarget is the origin of the face being drawn in Polygon mode, close the face and don't add a new point
        if (snapTarget.type === 'vertex' && snapTarget.origin && this.currentTool === 'Polygon') {
            this.savePolygonFace();
            return;
        }

        // create the point
        var newPoint = snapTarget.type === 'edge' ? snapTarget.projection : snapTarget;
        this.points.push(newPoint);
        // if the Rectangle or Eraser tool is active and two points have been drawn (to define a rectangle)
        // complete the corresponding operation for the tool
        if (this.currentTool === 'Eraser' && this.points.length === 2) { this.eraseRectangularSelection(); }
        if (this.currentTool === 'Rectangle' && this.points.length === 2) { this.saveRectuangularFace(); }
    },

    /*
    * When a mousemove event is triggered on the grid and
    * the 'Rectangle' or 'Polygon' tool is active and a space or shading is selected or the 'Eraser' tool is active
    * look up the snap target for the location of the event, highlight it, and render a guide point
    * if there is no snap target, use the event location
    */
    highlightSnapTarget (e) {
        // only highlight snap targets in drawing modes when a space or shading has been selected
        if (this.currentTool !== 'Eraser' && ((this.currentTool !== 'Rectangle' && this.currentTool !== 'Polygon') || (!this.currentSpace && !this.currentShading))) { return; }

        // unhighlight expired snap targets
        d3.selectAll('#grid .highlight, #grid .gridpoint').remove();

        // location of the mouse in grid units
        const gridPoint = {
            x: this.pxToGrid(e.offsetX, 'x'),
            y: this.pxToGrid(e.offsetY, 'y')
        };

        const snapTarget = this.findSnapTarget(gridPoint);

        // render a line and point showing which geometry would be created with a click at this location
        var guidePoint = snapTarget.type === 'edge' ? snapTarget.projection : snapTarget;
        this.drawGuideLines(e, guidePoint);

        // if snapping to an edisting edge or radius, draw a larger point, if snapping to the grid or just displaying the location of the pointer, create a small point
        if (snapTarget.type === 'edge' || snapTarget.type === 'vertex') {
            d3.select('#grid svg')
                .append('ellipse')
                .attr('cx', guidePoint.x, 'x')
                .attr('cy', guidePoint.y, 'y')
                .attr('rx', this.scaleX(5))
                .attr('ry', this.scaleY(5))
                .classed('highlight', true)
                .attr('vector-effect', 'non-scaling-stroke');
        } else {
            d3.select('#grid svg')
                .append('ellipse')
                .attr('cx', guidePoint.x)
                .attr('cy', guidePoint.y)
                .attr('rx', this.scaleX(2))
                .attr('ry', this.scaleY(2))
                .classed('gridpoint', true)
                .attr('vector-effect', 'non-scaling-stroke');
        }

        // in drawing modes, highlight edges that would be snapped to
        if (snapTarget.type === 'edge' && this.currentTool !== 'Eraser') {
            d3.select('#grid svg')
                .append('line')
                .attr('x1', snapTarget.v1GridCoords.x)
                .attr('y1', snapTarget.v1GridCoords.y)
                .attr('x2', snapTarget.v2GridCoords.x)
                .attr('y2', snapTarget.v2GridCoords.y)
                .attr('stroke-width', 1)
                .classed('highlight', true)
                .attr('vector-effect', 'non-scaling-stroke');
        }
    },

    /*
    * called on mousemove events, shows the user what geometry will be created by clicking at the current mouse location by
    * drawing a guide rectangle or a guideline between the last point drawn and the guidepoint
    */
    drawGuideLines (e, guidePoint) {
        if (!this.points.length) { return; }

        // remove expired guideline paths and text
        d3.selectAll('#grid .guideline').remove();

        var guidelinePoints, guidelinePaths;

        // if the polygon tool is active, draw a line connecting the last point in the polygon to the guide point
        // if the rectangle or eraser tool is active, infer a rectangle from the first point that was drawn and the guide point
        if (this.currentTool === 'Polygon') {
            guidelinePoints = [guidePoint, this.points[this.points.length - 1]];
            guidelinePaths = [guidelinePoints];
        } else if (this.currentTool === 'Rectangle' || this.currentTool === 'Eraser') {
            guidelinePoints = [
                this.points[0],
                { x: guidePoint.x, y: this.points[0].y },
                guidePoint,
                { x: this.points[0].x, y: guidePoint.y },
                this.points[0]
            ];

            guidelinePaths = [
                [guidelinePoints[0],guidelinePoints[1]],
                [guidelinePoints[1],guidelinePoints[2]]
            ];
        }

        const guidelineArea = this.currentTool === 'Polygon' ? [...this.points, guidePoint, this.points[0]] : guidelinePoints,
            guidelinePolys = [guidelineArea,this.points],
            svg = d3.select('#grid svg');

        // render a guideline or rectangle
        svg.selectAll('.guideline-line')
            .append('path')
            .datum(guidelinePoints)
            .attr('fill', 'none')
            .classed('guideline guideline-line', true)
            .attr('vector-effect', 'non-scaling-stroke')
            .attr('d', d3.line().x(d => d.x).y(d => d.y))
            .lower();

        // render gridline distance(s)
        svg.selectAll('.guideline-text')
            .data(guidelinePaths)
            .enter()
            .append('text')
            .attr('x', d => d[0].x + (d[1].x - d[0].x)/2)
            .attr('y', d => d[0].y + (d[1].y - d[0].y)/2)
            .attr('dx', - 1.25 * (this.transform.k > 1 ? 1 : this.transform.k) + "em")
            .text(d => {
                let zoom = this.transform.k,
                    dist = this.distanceBetweenPoints({
                        x: d[0].x / zoom,
                        y: d[0].y / zoom
                    },
                    {
                        x: d[1].x / zoom,
                        y: d[1].y / zoom
                    });

                return dist ? dist.toFixed(2) : "";
            })
            .classed('guideline guideline-text',true)
            .attr("font-family", "sans-serif")
            .attr("fill", "red")
            .attr("font-size","1em");

        // render unfinished area polygon(s)
        svg.selectAll('.guideline-area')
            .data(guidelinePolys)
            .enter()
            .append('polygon')
            .attr('points',d => d.map(p => [p.x,p.y].join(",")).join(" "))
            .classed('guideline guideline-area previousStory',true)
            .attr('vector-effect', 'non-scaling-stroke')
            .attr('fill', () => {
                if (this.currentSpace) { return this.currentSpace.color; }
                else if (this.currentShading) { return this.currentShading.color; }
            });

        if (guidelineArea.length > 3) {
            let areaPoints = guidelineArea.map(p => ({ ...p, X: p.x / this.transform.k, Y: p.y / this.transform.k })), // scale X,Y for correct area calc
                { x, y, area } = this.polygonLabelPosition(areaPoints),
                areaText = area ? area.toString().replace(/(\d)(?=(\d{3})+(?!\d))/g, "$1,") + " m²" : "";

            if (x === null || y === null) {
                // either polygon has 0 area or something went wrong --> don't draw area text
                return;
            }

            // scale/translate label position
            x = (x - this.transform.x) / this.transform.k;
            y = (y - this.transform.y) / this.transform.k;

            // render unfinished area #
            svg.append('text')
                .attr('x', x)
                .attr('y', y)
                .text(areaText)
                .classed('guideline guideline-text previousStory',true)
                .attr("text-anchor", "middle")
                .attr("font-family", "sans-serif")
                .attr("fill", "red")
                .attr("font-size","1em")
                .raise();
        }

        d3.selectAll('.vertical, .horizontal').lower();
    },
    /*
    * Handle escape key presses to cancel current drawing operation
    */
    escapeAction (e) {
        if (e.code === 'Escape' || e.which === 27) {
            this.points = [];
            d3.selectAll('.guideline').remove();
        }
    },

    // ****************** SAVING FACES ****************** //
    /*
    * The origin of the polygon being drawn was clicked, create a polygon face from all points on the grid
    * translate the points into RWU and save the face for the selected space or shading
    */
    savePolygonFace () {

        const payload = {
            // translate grid points from grid units to RWU
            points: this.points.map(p => ({
                x: this.gridToRWU(p.x, 'x'),
                y: this.gridToRWU(p.y, 'y')
            }))
        };

		if (this.currentSpace) {
            payload.model_id = this.currentSpace.id;
			payload.type = "space";
        } else if (this.currentShading) {
            payload.model_id = this.currentShading.id;
			payload.type = "shading";
        }

        this.$store.dispatch('geometry/createFaceFromPoints', payload);

        // clear points from the grid
        this.points = [];
    },

    /*
    * create a rectangular face from the two points on the grid
    * save the rectangle as a face for the selected space or shading
    */
    saveRectuangularFace () {
        // infer 4 corners of the rectangle based on the two points that have been drawn
        const payload = {};

        // translate points from grid units to RWU
        payload.points = [
	            this.points[0],
	            { x: this.points[1].x, y: this.points[0].y },
	            this.points[1],
	            { x: this.points[0].x, y: this.points[1].y }
	        ].map(p => ({
	            x: this.gridToRWU(p.x, 'x'),
	            y: this.gridToRWU(p.y, 'y')
	        }));

        if (this.currentSpace) {
            payload.model_id = this.currentSpace.id;
			payload.type = "space";
        } else if (this.currentShading) {
            payload.model_id = this.currentShading.id;
			payload.type = "shading";
        }
        this.$store.dispatch('geometry/createFaceFromPoints', payload);

        // clear points from the grid
        this.points = [];
    },

    // ****************** ERASING FACES ****************** //
    /*
    * called when 2 points have been created on the grid and the eraser tool is active
    * infer a rectangular eraser selection based on two points on the grid
    * remove the intersection of all geometry on the current story with the eraser selection
    */
    eraseRectangularSelection () {
        // infer 4 corners of the rectangle based on the two points that have been drawn
        const payload = {
            points: [
                this.points[0],
                { x: this.points[1].x, y: this.points[0].y },
                this.points[1],
                { x: this.points[0].x, y: this.points[1].y }
            ]
        };

        // translate points from grid units to RWU
        payload.points = payload.points.map(p => ({
            x: this.gridToRWU(p.x, 'x'),
            y: this.gridToRWU(p.y, 'y')
        }));

        this.$store.dispatch('geometry/eraseSelection', payload);

        // clear points from the grid
        this.points = [];
    },


    // ****************** d3 RENDERING ****************** //
    /*
    * render points for the face being drawn, connect them with a guideline
    */
    drawPoints () {
        // remove expired points and guidelines
        d3.selectAll('#grid ellipse, #grid path').remove();

        // draw points
        d3.select('#grid svg')
            .selectAll('ellipse').data(this.points)
            .enter().append('ellipse')
            .attr('cx', d => d.x)
            .attr('cy', d => d.y)
            .attr('rx', this.scaleX(2))
            .attr('ry', this.scaleY(2))
            .attr('vector-effect', 'non-scaling-stroke');

        // apply custom CSS for origin of polygons
        d3.select('#grid svg').select('ellipse')
            .attr('rx', this.scaleX(7))
            .attr('ry', this.scaleY(7))
            .classed('origin', true)
            .attr('vector-effect', 'non-scaling-stroke')
            .attr('fill', 'none');

        // connect the points for the face being drawn with a line
        d3.select('#grid svg').append('path')
            .datum(this.points)
            .attr('fill', 'none')
            .attr('vector-effect', 'non-scaling-stroke')
            .attr('d', d3.line().x(d => d.x).y(d => d.y))
            // prevent edges from overlapping points - interferes with click events
            .lower();

        // keep grid lines under polygon edges
        d3.selectAll('.vertical, .horizontal').lower();
    },

    /*
    * render saved faces as polygons
    * handle clicks to select faces
    */
    drawPolygons () {
        const that = this;

        // remove expired polygons
        d3.select('#grid svg').selectAll('polygon, .polygon-text, .guideline').remove();
<<<<<<< HEAD

        // store total drag offset (grid units)
        var dx = 0,
            dy = 0;

            var _this = this;
        // polygon drag handler
        const drag = d3.drag()
            .on('drag', function (d) {
                if (_this.currentTool !== 'Select' || d.previous_story) { return; }
                dx += d3.event.dx;
                dy += d3.event.dy;
                d3.select(this)
                    .attr('transform', (d) => 'translate(' + [dx, dy] + ')');
            })
            .on('end', (d, i) => {
                if (this.currentTool !== 'Select' || d.previous_story) { return; }
                // when the drag is finished, update the face in the store with the total offset in RWU
                this.$store.dispatch('geometry/moveFaceByOffset', {
                    face_id: d.face_id,
                    dx: this.gridToRWU(dx, 'x'),
                    dy: this.gridToRWU(dy, 'y')
                });
            });

=======
>>>>>>> 1e013182

        // draw polygons
        d3.select('#grid svg').selectAll('polygon')
            .data(this.polygons).enter()
            .append('polygon')
            .call(drag)
            // if a face is clicked while the Select tool is active, lookup its corresponding model (space/shading) and select it
            .on('click', (d) => {
                if (this.currentTool === 'Select') {
                    d3.event.stopPropagation();
                    const model = modelHelpers.modelForFace(this.$store.state.models, d.face_id);
                    if (model.type === 'space') {
                        this.$store.dispatch('application/setCurrentSpace', { 'space': model });
                    } else if (model.type === 'shading') {
                        this.$store.dispatch('application/setCurrentShading', { 'shading': model });
                    }
                }
            })
            .attr('points', d => d.points.map(p => [this.rwuToGrid(p.x, 'x'), this.rwuToGrid(p.y, 'y')].join(',')).join(' '))
            .attr('class', (d, i) => {
                if ((this.currentSpace && d.face_id === this.currentSpace.face_id) ||
                    (this.currentShading && d.face_id === this.currentShading.face_id)) { return 'current'; }
                if (d.previous_story) { return 'previousStory'}
            })
            .attr('fill', d => d.color)
            .attr('vector-effect', 'non-scaling-stroke')
            // add label
            .select(function (poly) {
                let { x, y } = that.polygonLabelPosition(poly.points);

                // either polygon has 0 area or something went wrong --> don't draw name
                if (x === null || y === null) {
                    return;
                }

                d3.select('#grid svg')
                    .append('text')
                    .classed('polygon-text',true)
                    .attr('x',x)
                    .attr('y',y)
                    // scaling
                    .attr("font-size", () => 0.6 * that.transform.k + "em")
                    .attr('dy', () => 0.25 * (that.transform.k > 1 ? 1 : that.transform.k) + "em")
                    // styling
                    .text(poly.name)
                    .attr("text-anchor", "middle")
                    .attr("font-family", "sans-serif")
                    .attr("fill", "red")
                    .style("font-weight","bold")
                    .attr('class', () => this.getAttribute('class'))
                    .classed('polygon-text',true);
            });

        // render the selected model's face above the other polygons so that the border is not obscured
        d3.select('.current').raise();
        d3.select('text.current').raise();
    },

    // ****************** SNAPPING TO EXISTING GEOMETRY ****************** //
    /*
    * given a point in grid units, find the closest vertex or edge within its snap tolerance
    * if the grid is active and no vertex or edge is within the snap tolerance, returns the closest grid point
    * if the grid is inactive, returns the or the location of the point
    */
    findSnapTarget (gridPoint) {
        // translate grid point to real world units to check for snapping targets
        const rwuPoint = {
            x: this.gridToRWU(gridPoint.x, 'x'),
            y: this.gridToRWU(gridPoint.y, 'y')
        };

        // if a snappable vertex exists, don't check for edges
        const snappingVertex = this.snappingVertexData(rwuPoint);
        if (snappingVertex) { return snappingVertex; }

        const snappingEdge = this.snappingEdgeData(rwuPoint);
        if (snappingEdge) { return snappingEdge; }

        // grid is active and no vertices or edges are within snapping range, calculate the closest grid point to snap to
        if (this.gridVisible) {
            // offset of the first gridline on each axis
            const xOffset = +this.axis.x.select('.tick').attr('transform').replace('translate(', '').replace(')', '').split(',')[0],
                yOffset = +this.axis.y.select('.tick').attr('transform').replace('translate(', '').replace(')', '').split(',')[1],

                // spacing between ticks in grid units
                xTickSpacing = this.rwuToGrid(this.spacing + this.min_x, 'x'),
                yTickSpacing = this.rwuToGrid(this.spacing + this.min_y, 'y');

            // round point RWU coordinates to nearest gridline, adjust by grid offset, add 0.5 grid units to account for width of gridlines
            const snapTarget = {
                type: 'gridpoint',
                x: this.round(gridPoint.x, this.rwuToGrid(this.spacing + this.min_x, 'x')) + xOffset - 0.5,
                y: this.round(gridPoint.y, this.rwuToGrid(this.spacing + this.min_y, 'y')) + yOffset - 0.5
            };

            // pick closest point
            snapTarget.x = Math.abs(gridPoint.x - (snapTarget.x - xTickSpacing)) > Math.abs(gridPoint.x - snapTarget.x) ? snapTarget.x : snapTarget.x - xTickSpacing;
            snapTarget.y = Math.abs(gridPoint.y - (snapTarget.y - yTickSpacing)) > Math.abs(gridPoint.y - snapTarget.y) ? snapTarget.y : snapTarget.y - yTickSpacing;

            return snapTarget;
        }

        // nothing to snap to, just return the locatio of the point
        return {
            type: 'gridpoint',
            ...gridPoint
        };
    },

    /*
    * given a point in RWU, look up the closest snappable vertex
    * if the vertex is within the snap tolerance of the point, return the coordinates of the vertex in grid units
    * and the distance from the vertex to the point
    */
    snappingVertexData (point) {
        // build a list of vertices (in RWU) available for snapping
        // deep copy all vertices on the current story
        var snappableVertices =  [...this.currentStoryGeometry.vertices];

        // TODO: conditionally combine this list with vertices from the next story down if it is visible
        if (this.previousStoryGeometry) {
            snappableVertices = snappableVertices.concat(JSON.parse(JSON.stringify(this.previousStoryGeometry.vertices)));
        }

        // if the polygon tool is active and the polygon being drawn has at least 3 existing points allow snapping to the origin of the polygon
        if (this.points.length >= 3 && this.currentTool === 'Polygon') {
            // convert the polygon origin from grid units to real world units before adding it as a snappable vertex
            snappableVertices.push({
                x: this.gridToRWU(this.points[0].x, 'x'),
                y: this.gridToRWU(this.points[0].y, 'y'),
                origin: true // set a flag to mark the origin
            });
        }

        if (!snappableVertices.length) { return; }

        // find the vertex closest to the point being tested
        const nearestVertex = snappableVertices.reduce((a, b) => {
            const aDist = this.distanceBetweenPoints(a, point),
                bDist = this.distanceBetweenPoints(b, point);
            return aDist < bDist ? a : b;
        });

        // return the nearest vertex if it is within the snap tolerance of the point
        if (this.distanceBetweenPoints(nearestVertex, point) < this.$store.getters['project/snapTolerance']) {
            return {
                x: this.rwuToGrid(nearestVertex.x, 'x'),
                y: this.rwuToGrid(nearestVertex.y, 'y'),
                origin: nearestVertex.origin,
                type: 'vertex'
            };
        }
    },

    /*
    * given a point in RWU, look up the closest snappable edge
    * if the projection of the point to the edge is within the snap tolerance of the point, return the edge and coordinates of the projection in grid units
    * and the distance from the projection to the point
    */
    snappingEdgeData (point) {
        // build a list of edges (in RWU) available for snapping
        // deep copy all vertices on the current story
        var snappableEdges = [...this.currentStoryGeometry.edges];

        // TODO: conditionally combine this list with edges from the next story down if it is visible
        if (this.previousStoryGeometry) {
            snappableEdges = snappableEdges.concat(JSON.parse(JSON.stringify(this.previousStoryGeometry.edges.map(e => ({
                ...e,
                previous_story: true
            })))));
        }

        if (!snappableEdges.length) { return; }

        // find the edge closest to the point being tested
        const nearestEdge = snappableEdges.reduce((a, b) => {
            const aStoryGeometry = a.previous_story ? this.previousStoryGeometry : this.currentStoryGeometry,
                bStoryGeometry = b.previous_story ? this.previousStoryGeometry : this.currentStoryGeometry,
                // look up vertices associated with edges
                aV1 = geometryHelpers.vertexForId(a.v1, aStoryGeometry),
                aV2 = geometryHelpers.vertexForId(a.v2, aStoryGeometry),

                bV1 = geometryHelpers.vertexForId(b.v1, bStoryGeometry),
                bV2 = geometryHelpers.vertexForId(b.v2, bStoryGeometry),

                // project point being tested to each edge
                aProjection = geometryHelpers.projectionOfPointToLine(point, { p1: aV1, p2: aV2 }),
                bProjection = geometryHelpers.projectionOfPointToLine(point, { p1: bV1, p2: bV2 }),

                // look up distance between projection and point being tested
                aDist = geometryHelpers.distanceBetweenPoints(aProjection, point),
                bDist = geometryHelpers.distanceBetweenPoints(bProjection, point);

            // return data for the edge with the closest projection to the point being tested
            return aDist < bDist ? a : b;
        });

        // look up vertices associated with nearest edge
        const nearestEdgeStoryGeometry = nearestEdge.previous_story ? this.previousStoryGeometry : this.currentStoryGeometry,
            nearestEdgeV1 = geometryHelpers.vertexForId(nearestEdge.v1, nearestEdgeStoryGeometry),
            nearestEdgeV2 = geometryHelpers.vertexForId(nearestEdge.v2, nearestEdgeStoryGeometry),

            // project point being tested to nearest edge
            projection = geometryHelpers.projectionOfPointToLine(point, { p1: nearestEdgeV1, p2: nearestEdgeV2 }),

            // look up distance between projection and point being tested
            dist = this.distanceBetweenPoints(projection, point);

        // return data for the edge if the projection is within the snap tolerance of the point
        if (dist < this.$store.getters['project/snapTolerance']) {
            return {
                snappingEdge: nearestEdge,
                dist: nearestEdge.dist,
                type: 'edge',
                // projection and snapping edge vertices translated into grid coordinates (to display snapping point and highlight edges)
                projection: { x: this.rwuToGrid(projection.x, 'x'), y: this.rwuToGrid(projection.y, 'y') },
                v1GridCoords: { x: this.rwuToGrid(nearestEdgeV1.x, 'x'), y: this.rwuToGrid(nearestEdgeV1.y, 'y') },
                v2GridCoords: { x: this.rwuToGrid(nearestEdgeV2.x, 'x'), y: this.rwuToGrid(nearestEdgeV2.y, 'y') }
            }
        }
    },

    // ****************** SNAPPING HELPERS ****************** //
    /*
    * returns the distance between two points
    */
    distanceBetweenPoints (p1, p2) {
        const dx = Math.abs(p1.x - p2.x),
            dy = Math.abs(p1.y - p2.y);
        return Math.sqrt((dx * dx) + (dy * dy));
    },

    /*
    * round a number n to the nearest x
    */
    round (n, x) {
        var result,
            sign = n < 0 ? -1 : 1;
        n = Math.abs(n);
        if (n % x < x / 2) {
            result = n - (n % x);
        } else {
            result = n + x - (n % x);
        }
        // handle negatives
        result *= sign;
		return result
    },

    /*
    * If the min_x, max_x, min_y, max_y are changed by some non zoom event (like window resize or model import)
    * like a window resize or a data import adjust the zoom identity
    */
    reloadGrid (dx, dy, dz) {
        d3.select('#grid svg')
            .call(this.zoomBehavior.transform, () => {
                // the zoom identity scale is calculated from original_bounds,
                // so we can infer a new zoom identity by taking the ratio between the original x range and new x range
                d3.zoomIdentity.k = (this.original_bounds.max_x - this.original_bounds.min_x) / (this.max_x - this.min_x);
                d3.zoomIdentity.x = -this.min_x * d3.zoomIdentity.k;
                d3.zoomIdentity.y = -this.min_y * d3.zoomIdentity.k;

                d3.select('#grid svg').call(this.zoomBehavior.transform, d3.zoomIdentity);
                return d3.zoomIdentity;
            });
    },

    // ****************** GRID ****************** //
    calcGrid () {
        // set viewbox on svg in rwu so drawing coordinates are in rwu and not pixels
        this.$refs.grid.setAttribute('viewBox', `0 0 ${this.max_x - this.min_x} ${this.max_y - this.min_y}`);

        // scaleX amd scaleY are used during drawing to translate from px to RWU given the current grid dimensions in rwu
        // these are initialized here and never changed
        this.$store.dispatch('application/setScaleX', {
            scaleX: d3.scaleLinear()
                .domain([0, this.$refs.grid.clientWidth])
                .range([this.min_x, this.max_x])
        });
        this.$store.dispatch('application/setScaleY', {
            scaleY: d3.scaleLinear()
                .domain([0, this.$refs.grid.clientHeight])
                .range([this.min_y, this.max_y])
        });

        const svg = d3.select('#grid svg'),
            // rwu dimensions (coordinates used within grid)
            rwuHeight = this.max_y - this.min_y,
            rwuWidth = this.max_x - this.min_x,

            // these are essentially unit scales, but they span the full range that each axis should cover instead of just being 1 unit long
            zoomScaleX = d3.scaleLinear()
                .domain([this.min_x, this.max_x])
                .range([this.min_x, this.max_x]),
            zoomScaleY = d3.scaleLinear()
                .domain([this.min_y, this.max_y])
                .range([this.min_y, this.max_y]);

        // generator functions for axes
        this.axis_generator.x = d3.axisBottom(zoomScaleX)
            .ticks(rwuWidth / this.spacing)
            .tickSize(rwuHeight)
            .tickPadding(this.scaleY(-20))
            .tickFormat(this.formatTickX.bind(this,Math.floor(10 * this.$refs.grid.clientWidth / this.$refs.grid.clientHeight)));

        this.axis_generator.y = d3.axisRight(zoomScaleY)
            .ticks(rwuHeight / this.spacing)
            .tickSize(rwuWidth)
            .tickFormat(this.formatTickY.bind(this,10));

        this.axis.x = svg.append('g')
            .attr('class', 'axis axis--x')
            .attr('stroke-width', this.scaleY(1))
            .style('font-size', this.scaleY(1) + 'em')
            .style('display', this.gridVisible ? 'inline' : 'none')
            .call(this.axis_generator.x);
        this.axis.y = svg.append('g')
            .attr('class', 'axis axis--y')
            .style('font-size', this.scaleY(1) + 'em')
            .attr('stroke-width', this.scaleX(1))
            .style('display', this.gridVisible ? 'inline' : 'none')
            .call(this.axis_generator.y);

        // configure zoom behavior in rwu
        this.zoomBehavior = d3.zoom()
            .scaleExtent([0.02,Infinity])
            .on('zoom', () => {
                const lastTransform = this.transform,
                    newTransform = d3.event.transform;

                this.transform = newTransform;
                // hide grid if zoomed out enough
                this.forceGridHide = (newTransform.k < 0.1);

                // cancel current drawing action if actual zoom and not justu accidental drag
                if (newTransform.k !== lastTransform.k || Math.abs(lastTransform.y - newTransform.y) > 3 || Math.abs(lastTransform.x - newTransform.x) > 3) {
                    this.points = [];
                }

                // create updated copies of the scales based on the zoom transformation
                // the transformed scales are only used to obtain the new rwu grid dimensions and redraw the axes
                // NOTE: don't change the original scale or you'll get exponential growth
                const newScaleX = d3.event.transform.rescaleX(zoomScaleX),
                    newScaleY = d3.event.transform.rescaleY(zoomScaleY);

                [this.min_x, this.max_x] = newScaleX.domain();
                [this.min_y, this.max_y] = newScaleY.domain();

                const scaledRwuHeight = this.max_y - this.min_y,
                    scaledRwuWidth = this.max_x - this.min_x;

                // update the number of ticks to display based on the post zoom real world unit height and width
                this.axis.y.call(this.axis_generator.y.ticks(scaledRwuHeight / this.spacing));
                this.axis.x.call(this.axis_generator.x.ticks(scaledRwuWidth / this.spacing));

                // create transformed copies of the scales and apply them to the axes
                this.axis.x.call(this.axis_generator.x.scale(newScaleX));
                this.axis.y.call(this.axis_generator.y.scale(newScaleY));

                // axis padding
                this.padTickY(-12);

                // redraw the saved geometry
                this.drawPolygons();
            });

        svg.call(this.zoomBehavior);
        this.centerGrid();
    },
    centerGrid () {
        const x = this.min_x + (this.max_x - this.min_x)/2,
            y = this.min_y + (this.max_y - this.min_y)/2;

        d3.select('#grid svg').call(this.zoomBehavior.transform, d3.zoomIdentity.translate(x, y));
    },
    updateGrid () {
        this.axis.x.style('display', this.gridVisible && !this.forceGridHide ? 'inline' : 'none');
        this.axis.y.style('display', this.gridVisible && !this.forceGridHide ? 'inline' : 'none');

        const rwuHeight = this.max_y - this.min_y,
            rwuWidth = this.max_x - this.min_x;

        // update the number of ticks to display based on the post zoom real world unit height and width
        this.axis.y.call(this.axis_generator.y.ticks(rwuHeight / this.spacing));
        this.axis.x.call(this.axis_generator.x.ticks(rwuWidth / this.spacing));
    },

    // ****************** SCALING FUNCTIONS ****************** //
    /*
    * take a pixel value (from a mouse event), find the corresponding real world units (for snapping to saved geometry in RWU)
    */
    pxToRWU (px, axis) {
        if (axis === 'x') {
            // TODO: computed property for current scales?
            const currentScaleX = d3.scaleLinear()
                    .domain([0, this.$refs.grid.clientWidth])
                    .range([this.min_x, this.max_x]);
            return currentScaleX(px);
        } else if (axis === 'y') {
            const currentScaleY = d3.scaleLinear()
                   .domain([0, this.$refs.grid.clientHeight])
                   .range([this.min_y, this.max_y]);
            return currentScaleY(px);
        }
    },

    /*
    * take a pixel value (from a mouse event), find the corresponding coordinates in the svg grid
    */
    pxToGrid (px, axis) {
        if (axis === 'x') {
            return this.scaleX(px);
        } else if (axis === 'y') {
            return this.scaleY(px);
        }
    },

    /*
    * take a rwu value (from the datastore), find the corresponding coordinates in the svg grid
    */
    rwuToGrid (rwu, axis) {
        if (axis === 'x') {
            const currentScaleX = d3.scaleLinear()
                    .domain([0, this.$refs.grid.clientWidth])
                    .range([this.min_x, this.max_x]),
                pxValue = currentScaleX.invert(rwu);
            return this.pxToGrid(pxValue, axis);
        } else if (axis === 'y') {
            const currentScaleY = d3.scaleLinear()
                   .domain([0, this.$refs.grid.clientHeight])
                   .range([this.min_y, this.max_y]),
                pxValue = currentScaleY.invert(rwu);
            return this.pxToGrid(pxValue, axis);
        }
    },

    /*
    * take a grid value (from some point already rendered to the grid) and translate it into RWU for persistence to the datastore
    */
    gridToRWU (gridValue, axis) {
		var result;
        if (axis === 'x') {
            const currentScaleX = d3.scaleLinear()
                    .domain([0, this.$refs.grid.clientWidth])
                    .range([this.min_x, this.max_x]),
                pxValue = this.scaleX.invert(gridValue);
            result = currentScaleX(pxValue);
        } else if (axis === 'y') {
            const currentScaleY = d3.scaleLinear()
                   .domain([0, this.$refs.grid.clientHeight])
                   .range([this.min_y, this.max_y]),
                pxValue = this.scaleY.invert(gridValue);
            result = currentScaleY(pxValue);
        }
<<<<<<< HEAD
		// prevent floating point inaccuracies in stored numbers
		return (Math.round(result * 100000000000))/100000000000;
=======
>>>>>>> 1e013182
    },

    /*
    * determine label x,y for given polygon
    */
    polygonLabelPosition (pointsIn) {
        const points = [pointsIn.map(p => [this.rwuToGrid(p.x, 'x'), this.rwuToGrid(p.y, 'y')])],
<<<<<<< HEAD
            area = Math.abs(Math.round(geometryHelpers.areaOfSelection(pointsIn))), // calculate area in RWU, not grid units
=======
            area = Math.abs(Math.round(geometryHelpers.areaOfFace(pointsIn))), // calculate are in RWU, not grid units
>>>>>>> 1e013182
            [ x, y ] = area ? polylabel(points, 1.0) : [null, null];

        return { x, y, area };
    },

    /*
    * Format tick labels to maintain legibility
    */
    formatTickX (maxTicks, val) {
        const rangeX = this.max_x - this.min_x,
            spacing = this.spacing,
            spacingScaled = Math.ceil((rangeX / maxTicks) / spacing) * spacing;

        return (spacingScaled === 0 || val % spacingScaled === 0) ? val : "";
    },
    formatTickY (maxTicks, val) {
        const rangeY = this.max_y - this.min_y,
            spacing = this.spacing,
            spacingScaled = Math.ceil((rangeY / maxTicks) / spacing) * spacing;

        return (spacingScaled === 0 || val % spacingScaled === 0) ? val : "";
    },
    /*
    * Adjust padding to ensure full label is visible
    */
    padTickY (paddingPerDigit) {
        let min = Math.abs(this.min_y),
            max = Math.abs(this.max_y),
            numDigits = (min < max ? max : min).toFixed(0).length,
            yPadding = this.scaleX(paddingPerDigit*numDigits);

        this.axis.y.call(this.axis_generator.y.tickPadding(yPadding));
    }
}<|MERGE_RESOLUTION|>--- conflicted
+++ resolved
@@ -378,13 +378,13 @@
 
         // remove expired polygons
         d3.select('#grid svg').selectAll('polygon, .polygon-text, .guideline').remove();
-<<<<<<< HEAD
 
         // store total drag offset (grid units)
         var dx = 0,
             dy = 0;
 
-            var _this = this;
+        var _this = this;
+        
         // polygon drag handler
         const drag = d3.drag()
             .on('drag', function (d) {
@@ -403,9 +403,6 @@
                     dy: this.gridToRWU(dy, 'y')
                 });
             });
-
-=======
->>>>>>> 1e013182
 
         // draw polygons
         d3.select('#grid svg').selectAll('polygon')
@@ -860,11 +857,8 @@
                 pxValue = this.scaleY.invert(gridValue);
             result = currentScaleY(pxValue);
         }
-<<<<<<< HEAD
 		// prevent floating point inaccuracies in stored numbers
 		return (Math.round(result * 100000000000))/100000000000;
-=======
->>>>>>> 1e013182
     },
 
     /*
@@ -872,11 +866,7 @@
     */
     polygonLabelPosition (pointsIn) {
         const points = [pointsIn.map(p => [this.rwuToGrid(p.x, 'x'), this.rwuToGrid(p.y, 'y')])],
-<<<<<<< HEAD
             area = Math.abs(Math.round(geometryHelpers.areaOfSelection(pointsIn))), // calculate area in RWU, not grid units
-=======
-            area = Math.abs(Math.round(geometryHelpers.areaOfFace(pointsIn))), // calculate are in RWU, not grid units
->>>>>>> 1e013182
             [ x, y ] = area ? polylabel(points, 1.0) : [null, null];
 
         return { x, y, area };
