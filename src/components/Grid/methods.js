// OpenStudio(R), Copyright (c) 2008-2016, Alliance for Sustainable Energy, LLC. All rights reserved.
// Redistribution and use in source and binary forms, with or without modification, are permitted provided that the following conditions are met:
// (1) Redistributions of source code must retain the above copyright notice, this list of conditions and the following disclaimer.
// (2) Redistributions in binary form must reproduce the above copyright notice, this list of conditions and the following disclaimer in the documentation and/or other materials provided with the distribution.
// (3) Neither the name of the copyright holder nor the names of any contributors may be used to endorse or promote products derived from this software without specific prior written permission from the respective party.
// (4) Other than as required in clauses (1) and (2), distributions in any form of modifications or other derivative works may not use the "OpenStudio" trademark, "OS", "os", or any other confusingly similar designation without specific prior written permission from Alliance for Sustainable Energy, LLC.
// THIS SOFTWARE IS PROVIDED BY THE COPYRIGHT HOLDERS AND CONTRIBUTORS "AS IS" AND ANY EXPRESS OR IMPLIED WARRANTIES, INCLUDING, BUT NOT LIMITED TO, THE IMPLIED WARRANTIES OF MERCHANTABILITY AND FITNESS FOR A PARTICULAR PURPOSE ARE DISCLAIMED. IN NO EVENT SHALL THE COPYRIGHT HOLDER, THE UNITED STATES GOVERNMENT, OR ANY CONTRIBUTORS BE LIABLE FOR ANY DIRECT, INDIRECT, INCIDENTAL, SPECIAL, EXEMPLARY, OR CONSEQUENTIAL DAMAGES (INCLUDING, BUT NOT LIMITED TO, PROCUREMENT OF SUBSTITUTE GOODS OR SERVICES; LOSS OF USE, DATA, OR PROFITS; OR BUSINESS INTERRUPTION) HOWEVER CAUSED AND ON ANY THEORY OF LIABILITY, WHETHER IN CONTRACT, STRICT LIABILITY, OR TORT (INCLUDING NEGLIGENCE OR OTHERWISE) ARISING IN ANY WAY OUT OF THE USE OF THIS SOFTWARE, EVEN IF ADVISED OF THE POSSIBILITY OF SUCH DAMAGE.

const d3 = require('d3');
const polylabel = require('polylabel');
import _ from 'lodash';
import { snapTargets, snapWindowToEdge, snapToVertexWithinFace, findClosestEdge, findClosestWindow } from './snapping';
import geometryHelpers, { distanceBetweenPoints, fitToAspectRatio } from './../../store/modules/geometry/helpers';
import modelHelpers from './../../store/modules/models/helpers';
import { ResizeEvents } from '../../components/Resize';

function ticksInRange(start, stop, spacing) {
  return _.range(
    Math.ceil(start / spacing) * spacing,
    stop,
    spacing);
}

function transformDiff(t1, t2) {
  // returns a new transform that is sufficient to take you from
  // t1 to t2.
  // boy was this a doozy to figure out. Tricky bit is that the
  // translation is dependent on the scaling factor. So we have to
  // divide that out before we can subtract.
  return new d3.zoomIdentity.constructor(
    t2.k / t1.k,
    (t2.x / t2.k - t1.x / t1.k) * t2.k,
    (t2.y / t2.k - t1.y / t1.k) * t2.k,
  );
}


export default {
  // ****************** USER INTERACTION EVENTS ****************** //
  /*
  * handle a click on the svg grid
  */
  gridClicked() {
    if (this.currentTool === 'Eraser' ||
    ((this.currentTool === 'Rectangle' || this.currentTool === 'Polygon') && (this.currentSpace || this.currentShading))) {
      this.addPoint();
    }
    if (this.currentTool === 'Place Component') {
      if (this.currentComponentType === 'window_definitions') {
        this.placeWindow();
      } else if (this.currentComponentType === 'daylighting_control_definitions') {
        this.placeDaylightingControl();
      }
    }
    if (this.currentTool === 'Remove Component') {
      this.removeComponent();
    }
    if (this.currentTool === 'Image') {
      this.deselectImages();
    }
    if (this.currentTool === 'Apply Property') {
      this.assignProperty();
    }
  },
  assignProperty() {
    if (!this.currentSpaceProperty) { return; }
    const
      gridCoords = d3.mouse(this.$refs.grid),
      gridPoint = { x: gridCoords[0], y: gridCoords[1] },
      rwuPoint = this.gridPointToRWU(gridPoint),
      space = this.currentStory.spaces.find((sp) => {
        const face = _.find(this.denormalizedGeometry.faces, { id: sp.face_id });
        return geometryHelpers.pointInFace(rwuPoint, face.vertices);
      });
    if (!space) { return; }
    this.$store.dispatch('models/updateSpaceWithData', {
      space,
      [this.spacePropertyKey]: this.currentSpaceProperty.id,
    });
  },
  deselectImages() {
    this.$store.dispatch('application/setCurrentSubSelectionId', this.currentStory.spaces[0]);
  },
  componentToRemove() {
    const
      gridCoords = d3.mouse(this.$refs.grid),
      gridPoint = { x: gridCoords[0], y: gridCoords[1] },
      rwuPoint = this.gridPointToRWU(gridPoint),
      component = _.minBy(this.allComponentInstanceLocs, ci => distanceBetweenPoints(ci, rwuPoint)),
      distToComp = component && distanceBetweenPoints(component, rwuPoint);
    if (!component || distToComp > this.spacing * 2) {
      return null;
    }
    return component;
  },
  removeComponent() {
    const component = this.componentToRemove();
    if (!component) {
      return;
    }
    const payload = { story_id: this.currentStory.id, object: { id: component.id } };
    if (component.type === 'window') {
      this.$store.dispatch('models/destroyWindow', payload);
    } else if (component.type === 'daylighting_control') {
      this.$store.dispatch('models/destroyDaylightingControl', payload);
    } else {
      console.error(`unrecognized component to remove: ${component}`);
    }
  },
  highlightComponentToRemove() {
    const component = this.componentToRemove();
    this.componentFacingRemoval = component && component.id;
  },
  placeWindow() {
    const
      gridCoords = d3.mouse(this.$refs.grid),
      gridPoint = { x: gridCoords[0], y: gridCoords[1] },
      rwuPoint = this.gridPointToRWU(gridPoint),
      loc = snapWindowToEdge(
        this.snapMode,
        this.spaceEdges, rwuPoint,
        this.currentComponentDefinition.width, this.spacing * 2, this.spacing,
      );

    if (!loc) { return; }

    const payload = {
      story_id: this.currentStory.id,
      edge_id: loc.edge_id,
      window_defn_id: this.currentComponentDefinition.id,
      alpha: loc.alpha,
    };
    this.$store.dispatch('models/createWindow', payload);
  },
  raiseOrLowerImages() {
    if (this.currentTool === 'Image') {
      d3.select('#grid svg .images').raise();
    } else {
      d3.select('#grid svg .images').lower();
    }
  },
  placeDaylightingControl() {
    const
      gridCoords = d3.mouse(this.$refs.grid),
      gridPoint = { x: gridCoords[0], y: gridCoords[1] },
      rwuPoint = {
        x: this.gridToRWU(gridPoint.x, 'x'),
        y: this.gridToRWU(gridPoint.y, 'y'),
      },
      loc = snapToVertexWithinFace(
        this.snapMode,
        this.spaceFaces, rwuPoint, this.spacing);

    if (!loc) { return; }

    const payload = {
      story_id: this.currentStory.id,
      face_id: loc.face_id,
      daylighting_control_defn_id: this.currentComponentDefinition.id,
      ...loc,
    };
    this.$store.dispatch('models/createDaylightingControl', payload);
  },
  /*
  * If the grid is clicked when a drawing tool or the eraser tool is active, add a point to the component
  * if the new point completes a face being drawn, save the face
  * if the new point completes an eraser selection, call the eraseRectangularSelection method
  */
  addPoint() {
    // location of the mouse in grid units
    const
      gridCoords = d3.mouse(this.$refs.grid),
      gridPoint = { x: gridCoords[0], y: gridCoords[1] },
      snapTarget = this.findSnapTarget(gridPoint);

    // if the snapTarget is the origin of the face being drawn in Polygon mode, close the face and don't add a new point
    if (snapTarget.type === 'vertex' && snapTarget.origin && this.currentTool === 'Polygon') {
      this.savePolygonFace();
      return;
    }

    // create the point
    const newPoint = snapTarget.type === 'edge' ? snapTarget.projection : snapTarget;
    this.points.push(newPoint);
    this.drawPoints();
    // if the Rectangle or Eraser tool is active and two points have been drawn (to define a rectangle)
    // complete the corresponding operation for the tool
    if (this.currentTool === 'Eraser' && this.points.length === 2) { this.eraseRectangularSelection(); }
    if (this.currentTool === 'Rectangle' && this.points.length === 2) { this.saveRectangularFace(); }
  },

  /*
  * When a mousemove event is triggered on the grid and
  * the 'Rectangle' or 'Polygon' tool is active and a space or shading is selected or the 'Eraser' tool is active
  * look up the snap target for the location of the event, highlight it, and render a guide point
  * if there is no snap target, use the event location
  */
  highlightSnapTarget(e) {
    // only highlight snap targets in drawing modes when a space or shading has been selected
    if (!(this.currentTool === 'Eraser' ||
    (this.currentTool === 'Place Component' && this.currentComponentDefinition) ||
    (this.currentTool === 'Remove Component') ||
    ((this.currentTool === 'Rectangle' || this.currentTool === 'Polygon') && (this.currentSpace || this.currentShading)))) { return; }

    // unhighlight expired snap targets
    this.clearHighlights();

    // location of the mouse in grid units
    const gridCoords = d3.mouse(this.$refs.grid),
      gridPoint = { x: gridCoords[0], y: gridCoords[1] };

    if (this.currentTool === 'Place Component' && this.currentComponentDefinition) {
      this.highlightComponent(gridPoint);
      return;
    } else if (this.currentTool === 'Remove Component') {
      this.highlightComponentToRemove();
      return;
    }

    const snapTarget = this.findSnapTarget(gridPoint);

    // render a line and point showing which geometry would be created with a click at this location
    const guidePoint = snapTarget.type === 'edge' ? snapTarget.projection :
      snapTarget;

    const ellipsePoint = snapTarget.synthetic ? snapTarget.originalPt : guidePoint;
    this.drawGuideLines(e, guidePoint);


    // if snapping to an edisting edge or radius, draw a larger point, if snapping to the grid or just displaying the location of the pointer, create a small point
    if (snapTarget.type === 'edge' || snapTarget.type === 'vertex') {
      d3.select('#grid svg')
      .append('ellipse')
      .attr('cx', ellipsePoint.x, 'x')
      .attr('cy', ellipsePoint.y, 'y')
      .attr('rx', 5)
      .attr('ry', 5)
      .classed('highlight', true)
      .attr('vector-effect', 'non-scaling-stroke');
    } else {
      d3.select('#grid svg')
      .append('ellipse')
      .attr('cx', ellipsePoint.x)
      .attr('cy', ellipsePoint.y)
      .attr('rx', 2)
      .attr('ry', 2)
      .classed('gridpoint', true)
      .attr('vector-effect', 'non-scaling-stroke');
    }

    // in drawing modes, highlight edges that would be snapped to
    if (snapTarget.type === 'edge' && this.currentTool !== 'Eraser') {
      d3.select('#grid svg')
      .append('line')
      .attr('x1', snapTarget.v1GridCoords.x)
      .attr('y1', snapTarget.v1GridCoords.y)
      .attr('x2', snapTarget.v2GridCoords.x)
      .attr('y2', snapTarget.v2GridCoords.y)
      .attr('stroke-width', 1)
      .classed('highlight', true)
      .attr('vector-effect', 'non-scaling-stroke');
    }
  },

  clearHighlights() {
    d3.selectAll('#grid .highlight, #grid .gridpoint, #grid .guideline').remove();
    this.componentFacingRemoval = null;
  },


  highlightComponent(gridPoint) {
    if (this.currentComponentType === 'window_definitions') {
      this.highlightWindow(gridPoint);
    } else {
      this.highlightDaylightingControl(gridPoint);
    }
  },

  highlightWindow(gridPoint) {
    const
      rwuPoint = this.gridPointToRWU(gridPoint),
      loc = snapWindowToEdge(
        this.snapMode,
        this.spaceEdges, rwuPoint,
        this.currentComponentDefinition.width, this.spacing * 2, this.spacing,
      );

    if (!loc) { return; }
    d3.select('#grid svg')
      .append('g')
      .classed('highlight', true)
      .selectAll('.window')
      .data([loc])
      .call(this.drawWindow.highlight(true));

    d3.select('#grid svg')
      .append('g')
      .classed('guideline', true)
      .selectAll('.window-guideline')
      .data([loc])
      .call(this.drawWindowGuideline);
  },
  highlightDaylightingControl(gridPoint) {
    const
      rwuPoint = this.gridPointToRWU(gridPoint),
      loc = snapToVertexWithinFace(
        this.snapMode,
        this.spaceFaces, rwuPoint,
        this.spacing,
      );
    if (!loc) { return; }
    d3.select('#grid svg')
      .append('g')
      .classed('highlight', true)
      .selectAll('.daylighting-control')
      .data([loc])
      .call(this.drawDaylightingControl);

    const
      face = _.find(this.denormalizedGeometry.faces, { id: loc.face_id }),
      windows = this.windowsOnFace(face),
      nearestEdge = findClosestWindow(windows, loc) || findClosestEdge(face.edges, loc);
    d3.select('#grid svg')
      .append('g')
      .classed('guideline', true)
      .selectAll('.daylighting-control-guideline')
      .data([{ loc, nearestEdge }])
      .call(this.drawDaylightingControlGuideline);
  },

  /*
  * called on mousemove events, shows the user what geometry will be created by clicking at the current mouse location by
  * drawing a guide rectangle or a guideline between the last point drawn and the guidepoint
  */
  drawGuideLines (e, guidePoint) {
    if (!this.points.length) { return; }

    // remove expired guideline paths and text
    this.eraseGuidelines();

    var guidelinePoints, guidelinePaths;

    // if the polygon tool is active, draw a line connecting the last point in the polygon to the guide point
    // if the rectangle or eraser tool is active, infer a rectangle from the first point that was drawn and the guide point
    if (this.currentTool === 'Polygon') {
      guidelinePoints = [guidePoint, this.points[this.points.length - 1]];
      guidelinePaths = [guidelinePoints];
    } else if (this.currentTool === 'Rectangle' || this.currentTool === 'Eraser') {
      guidelinePoints = [
        this.points[0],
        { x: guidePoint.x, y: this.points[0].y },
        guidePoint,
        { x: this.points[0].x, y: guidePoint.y },
        this.points[0]
      ];

      guidelinePaths = [
        [guidelinePoints[0],guidelinePoints[1]],
        [guidelinePoints[1],guidelinePoints[2]]
      ];
    }

    const guidelineArea = this.currentTool === 'Polygon' ? [...this.points, guidePoint, this.points[0]] : guidelinePoints,
    guidelinePolys = [guidelineArea,this.points],
    svg = d3.select('#grid svg');

    // render a guideline or rectangle
    svg.selectAll('.guideline-line')
    .append('path')
    .datum(guidelinePoints)
    .attr('fill', 'none')
    .classed('guideline guideline-line', true)
    .attr('vector-effect', 'non-scaling-stroke')
    .attr('d', d3.line().x(d => d.x).y(d => d.y))
    .lower();

    // render unfinished area polygon(s)
    svg.selectAll('.guideline-area')
    .data(guidelinePolys)
    .enter()
    .append('polygon')
    .attr('points',d => d.map(p => [p.x,p.y].join(",")).join(" "))
    .classed('guideline guideline-area guideLine',true)
    .attr('vector-effect', 'non-scaling-stroke')
    .attr('fill', () => {
      if (this.currentTool === 'Eraser') { return 'none'; }
      else if (this.currentSpace) { return this.currentSpace.color; }
      else if (this.currentShading) { return this.currentShading.color; }
    });

    // don't render area/distance when erasing
    if (this.currentTool === 'Eraser') { return; }

    // render gridline distance(s)
    svg.selectAll('.guideline-text')
    .data(guidelinePaths)
    .enter()
    .append('text')
    .attr('x', d => d[0].x + (d[1].x - d[0].x)/2)
    .attr('y', d => d[0].y + (d[1].y - d[0].y)/2)
    .attr('dx', - 1.25 * (this.transform.k > 1 ? 1 : this.transform.k) + "em")
    .text(d => {
      const dist = this.distanceBetweenPoints(
        {
          x: this.gridToRWU(d[0].x, 'x'),
          y: this.gridToRWU(d[0].y, 'y'),
        },
        {
          x: this.gridToRWU(d[1].x, 'x'),
          y: this.gridToRWU(d[1].y, 'y'),
        });

      return dist ? dist.toFixed(2) : '';
    })
    .classed('guideline guideline-text guideline-dist',true)
    .attr("font-family", "sans-serif")
    .attr("fill", "red")
    .style("font-size","1em");

    if (guidelineArea.length > 3) {
      let areaPoints = guidelineArea.map(p => {
        let x = this.gridToRWU(p.x,'x'),
        y = this.gridToRWU(p.y,'y');

        return { x, y, X: x, Y: y };
      }),
      { x, y, area } = this.polygonLabelPosition(areaPoints),
      areaText = area ? area.toString().replace(/(\d)(?=(\d{3})+(?!\d))/g, "$1,"): "";
      areaText += ` ${this.units}²`;

      if (x === null || y === null) {
        // either polygon has 0 area or something went wrong --> don't draw area text
        return;
      }

      // render unfinished area #
      svg.append('text')
      .attr('x', this.rwuToGrid(x, 'x'))
      .attr('y', this.rwuToGrid(y, 'y'))
      .text(areaText)
      .classed('guideline guideline-text guideline-area-text guideLine',true)
      .attr("text-anchor", "middle")
      .attr("font-family", "sans-serif")
      .attr("fill", "red")
      .style("font-size","1em")
      .raise();
    }

    d3.selectAll('.vertical, .horizontal').lower();
  },
  /*
  * Erase any drawn guidelines
  */
  eraseGuidelines () {
    d3.selectAll('#grid .guideline').remove();
  },
  /*
  * Handle escape key presses to cancel current drawing operation
  */
  escapeAction (e) {
    if (e.code === 'Escape' || e.which === 27) {
      this.points = [];
    }
  },
  // ****************** SAVING FACES ****************** //
  /*
  * The origin of the polygon being drawn was clicked, create a polygon face from all points on the grid
  * translate the points into RWU and save the face for the selected space or shading
  */
  savePolygonFace() {
    d3.selectAll('#grid .point-path').remove();

    const payload = {
      // translate grid points from grid units to RWU
      points: this.points.map(p => ({
        x: this.gridToRWU(p.x, 'x'),
        y: this.gridToRWU(p.y, 'y'),
      })),
    };

    if (this.currentSpace) {
      payload.model_id = this.currentSpace.id;
    } else if (this.currentShading) {
      payload.model_id = this.currentShading.id;
    }

    this.$store.dispatch('geometry/createFaceFromPoints', payload);

    // clear points from the grid
    this.points = [];
  },

  /*
  * create a rectangular face from the two points on the grid
  * save the rectangle as a face for the selected space or shading
  */
  saveRectangularFace() {
    d3.selectAll('#grid .point-path').remove();

    // infer 4 corners of the rectangle based on the two points that have been drawn
    const payload = {};

    // translate points from grid units to RWU
    payload.points = [
      this.points[0],
      { x: this.points[1].x, y: this.points[0].y },
      this.points[1],
      { x: this.points[0].x, y: this.points[1].y }
    ].map(p => ({
      x: this.gridToRWU(p.x, 'x'),
      y: this.gridToRWU(p.y, 'y')
    }));

    if (this.currentSpace) {
      payload.model_id = this.currentSpace.id;
    } else if (this.currentShading) {
      payload.model_id = this.currentShading.id;
    }
    this.$store.dispatch('geometry/createFaceFromPoints', payload);

    // clear points from the grid
    this.points = [];
  },

  // ****************** ERASING FACES ****************** //
  /*
  * called when 2 points have been created on the grid and the eraser tool is active
  * infer a rectangular eraser selection based on two points on the grid
  * remove the intersection of all geometry on the current story with the eraser selection
  */
  eraseRectangularSelection() {
    // infer 4 corners of the rectangle based on the two points that have been drawn
    d3.selectAll('#grid .point-path').remove();

    const payload = {
      points: [
        this.points[0],
        { x: this.points[1].x, y: this.points[0].y },
        this.points[1],
        { x: this.points[0].x, y: this.points[1].y }
      ]
    };

    // translate points from grid units to RWU
    payload.points = payload.points.map(p => ({
      x: this.gridToRWU(p.x, 'x'),
      y: this.gridToRWU(p.y, 'y')
    }));

    this.$store.dispatch('geometry/eraseSelection', payload);

    // clear points from the grid
    this.points = [];
  },


  // ****************** d3 RENDERING ****************** //
  /*
  * render points for the face being drawn, connect them with a guideline
  */
  drawPoints() {
    // remove expired points and guidelines
    d3.selectAll('#grid .point-path').remove();

    // draw points
    const pointPath = d3.select('#grid svg')
    .selectAll('ellipse.point-path').data(this.points);

    pointPath.merge(
      pointPath.enter().append('ellipse').attr('class', 'point-path')
    )
    .classed('origin', (d, ix) => ix === 0)
    .attr('cx', d => d.x)
    .attr('cy', d => d.y)
    .attr('rx', (d, ix) => (ix === 0 ? 7 : 2))
    .attr('ry', (d, ix) => (ix === 0 ? 7 : 2))
    .attr('vector-effect', 'non-scaling-stroke')
    .attr('fill', (d, ix) => (ix === 0 ? 'none' : ''));

    // connect the points for the face being drawn with a line
    d3.select('#grid svg').append('path').attr('class', 'point-path')
    .datum(this.points)
    .attr('fill', 'none')
    .attr('vector-effect', 'non-scaling-stroke')
    .attr('d', d3.line().x(d => d.x).y(d => d.y))
    // prevent edges from overlapping points - interferes with click events
    .lower();

    // keep grid lines under polygon edges
    d3.selectAll('.vertical, .horizontal').lower();
  },
  registerDrag() {
    const polygons = d3.select('#grid svg').selectAll('polygon');

    this.deregisterD3Events(polygons);
    if (this.currentTool === 'Select') {
      this.registerSelectEvents(polygons);
    } else if (this.currentTool === 'Fill') {
      this.registerFillEvents(polygons);
    }
  },
  deregisterD3Events(polygons) {
    polygons
      .on('.drag', null)
      .on('click', null);
  },

  registerFillEvents(polygons) {
    polygons.on('click', (d) => {
      if (this.currentSpace || this.currentShading) {
        this.points = d.points.map(p => ({
          x: this.rwuToGrid(p.x, 'x'),
          y: this.rwuToGrid(p.y, 'y'),
        }));
        this.savePolygonFace();
      }
    });
  },

  registerSelectEvents(polygons) {
    // store total drag offset (grid units)
    let startX, startY;

    // polygon drag handler
    const drag = d3.drag()
      .on('start', (d) => {
        [startX, startY] = d3.mouse(this.$refs.grid);
        if (d.previous_story) { return; }
        // if a face on the current story is clicked while the Select tool is active
        // lookup its corresponding model (space/shading) and select it
        this.currentSubSelection = modelHelpers.modelForFace(this.$store.state.models, d.face_id);
      })
      .on('drag', (d) => {
        if (d.previous_story) { return; }

        const [currX, currY] = d3.mouse(this.$refs.grid);
        d3.select(`#poly-${d.face_id}`)
          .attr('transform', () => `translate(${currX - startX}, ${currY - startY})`);
      })
      .on('end', (d) => {
        if (d.previous_story) { return; }

        // when the drag is finished, update the face in the store with the total offset in RWU
        const [endX, endY] = d3.mouse(this.$refs.grid);
        this.$store.dispatch('geometry/moveFaceByOffset', {
          face_id: d.face_id,
          dx: this.gridToRWU(endX, 'x') - this.gridToRWU(startX, 'x'),
          dy: this.gridToRWU(endY, 'y') - this.gridToRWU(startY, 'y'),
        });
      });
    polygons.call(drag);
  },
  /*
  * render saved faces as polygons
  * handle clicks to select faces
  */
  drawPolygons() {
    this.recalcScales();
    // remove expired polygons
    let poly = d3.select('#grid svg .polygons').selectAll('g.poly')
      .data(this.polygons, d => d.face_id);

    poly.exit().remove();
    const polyEnter = poly.enter().append('g').attr('class', 'poly');
    polyEnter.append('polygon');
    polyEnter.append('text').attr('class', 'polygon-text');
    polyEnter.append('g').attr('class', 'windows');
    polyEnter.append('g').attr('class', 'daylighting-controls');

    // draw polygons
    poly = polyEnter
      .merge(poly)
    .attr('class', (d) => {
      if ((this.currentSpace && d.face_id === this.currentSpace.face_id) ||
      (this.currentShading && d.face_id === this.currentShading.face_id)) { return 'current'; }
      if (d.previous_story) { return 'previousStory'; }
      return null;
    })
    .classed('poly', true)
    .attr('data-model-type', d => d.modelType)
    .attr('id', p => `poly-${p.face_id}`)
    .attr('transform', null);

    poly.select('polygon')
      .attr('id', d => `face-${d.face_id}`)
      .attr('points', d => d.points.map(p => [this.rwuToGrid(p.x, 'x'), this.rwuToGrid(p.y, 'y')].join(',')).join(' '))
      .attr('fill', d => d.color)
      .attr('vector-effect', 'non-scaling-stroke');

    // add label
    poly.select('text')
      .attr('id', p => `text-${p.face_id}`)
      .attr('x', p => this.rwuToGrid(p.labelPosition.x, 'x'))
      .attr('y', p => this.rwuToGrid(p.labelPosition.y, 'y'))
      .text(p => p.name)
      .attr('text-anchor', 'middle')
      .style('font-size', '14px')
      .style('font-weight', 'bold')
      .attr('font-family', 'sans-serif')
      .attr('fill', 'red')
      .classed('polygon-text', true);

    poly.select('.windows')
      .selectAll('.window')
      .data(d => d.windows)
      .call(this.drawWindow.highlight(false));

    poly.select('.daylighting-controls')
      .selectAll('.daylighting-control')
      .data(d => d.daylighting_controls)
      .call(this.drawDaylightingControl);

    this.registerDrag();

    // render the selected model's face above the other polygons so that the border is not obscured
    d3.select('.current').raise();
  },
  drawImages() {
    d3.select('#grid svg .images').selectAll('.image-group')
      .data(this.images, d => d.id)
      .call(this.drawImage);
  },

  draw() {
    this.transformAtLastRender = { ...this.transform };
    d3.selectAll('#grid svg .images, #grid svg .polygons')
      .attr('transform', '');

    this.drawPolygons();
    this.drawImages();
    this.raiseOrLowerImages();
  },
  // ****************** SNAPPING TO EXISTING GEOMETRY ****************** //
  /*
  * given a point in grid units, find the closest vertex or edge within its snap tolerance
  * if the grid is active and no vertex or edge is within the snap tolerance, returns the closest grid point
  * if the grid is inactive, returns the or the location of the point
  */
  findSnapTarget(gridPoint, options = {}) {
    const { edge_component: snapOnlyToEdges } = options;
    // translate grid point to real world units to check for snapping targets
    const rwuPoint = {
      x: this.gridToRWU(gridPoint.x, 'x'),
      y: this.gridToRWU(gridPoint.y, 'y'),
    };
    if (this.snapMode === 'grid-strict') {
      const gridSnap = this.strictSnapTargets(rwuPoint)[0];
      return {
        ...gridSnap,
        x: this.rwuToGrid(gridSnap.x, 'x'),
        y: this.rwuToGrid(gridSnap.y, 'y'),
      };
    }

    if (event.shiftKey) {
      // disable snapping when shift is held down
      return {
        type: 'gridpoint',
        ...gridPoint,
      };
    }

    // if snapping only to edges (placing edge components, return either the snapping edge or original point)
    if (snapOnlyToEdges) {
      const snappingEdge = this.snappingEdgeData(rwuPoint);
      return snappingEdge || {
        type: 'gridpoint',
        ...gridPoint,
      };
    }
    // if a snappable vertex exists, don't check for edges
    const snappingVertex = this.snappingVertexData(rwuPoint);
    if (snappingVertex) { return snappingVertex; }

    const snappingEdge = this.snappingEdgeData(rwuPoint);
    if (snappingEdge) { return snappingEdge; }

    // grid is active and no vertices or edges are within snapping range, calculate the closest grid point to snap to
    if (this.gridVisible) {
      // offset of the first gridline on each axis
      const xOffset = +this.axis.x.select('.tick').attr('transform').replace('translate(', '').replace(')', '').split(',')[0],
      yOffset = +this.axis.y.select('.tick').attr('transform').replace('translate(', '').replace(')', '').split(',')[1],

      // spacing between ticks in grid units
      xTickSpacing = this.rwuToGrid(this.spacing + this.min_x, 'x'),
      // yTickSpacing = this.rwuToGrid(this.spacing + this.min_y, 'y');
      yTickSpacing = this.rwuToGrid(this.max_y - this.spacing, 'y'); // inverted y axis

      // round point RWU coordinates to nearest gridline, adjust by grid offset, add 0.5 grid units to account for width of gridlines
      const snapTarget = {
        type: 'gridpoint',
        x: this.round(gridPoint.x, this.rwuToGrid(this.spacing + this.min_x, 'x')) + xOffset - 0.5,
        y: this.round(gridPoint.y, this.rwuToGrid(this.max_y - this.spacing, 'y')) + yOffset - 0.5
      };

      // pick closest point
      snapTarget.x = Math.abs(gridPoint.x - (snapTarget.x - xTickSpacing)) > Math.abs(gridPoint.x - snapTarget.x) ? snapTarget.x : snapTarget.x - xTickSpacing;
      snapTarget.y = Math.abs(gridPoint.y - (snapTarget.y - yTickSpacing)) > Math.abs(gridPoint.y - snapTarget.y) ? snapTarget.y : snapTarget.y - yTickSpacing;

      return snapTarget;
    }
    // if grid is not active, check if we can snap to an angle
    else if (this.points.length) {
      const snappableAngles = [-180, -90, 0, 90, 180];
      const lastPoint = this.points[this.points.length - 1];
      // angle between last point drawn and mouse (degrees)
      const thetaDeg = Math.atan2(lastPoint.y - gridPoint.y, lastPoint.x - gridPoint.x)
      * (180 / Math.PI);

      // snap to -180, -90, 0, 90, 180
      var snapCoords;
      snappableAngles.some((angle) => {
        // check if gridpoint is within snap tolerance of a vertical or horizontal angle
        if (Math.abs(thetaDeg - angle) < this.$store.getters['project/angleTolerance']) {
          // only take the x or y value from the rotated point
          // we don't want to preserve the original radius
          if (angle === -180 || angle === 0 || angle === 180) {
            // horizontal snap - use original x value and adjust y
            return {
              x: gridPoint.x,
              y: this.rotatePoint(lastPoint, gridPoint, angle - thetaDeg).y,
            };
          } else if (angle === -90 || angle === 90) {
            // vertical snap - use original y value and adjust x
            return {
              x: this.rotatePoint(lastPoint, gridPoint, angle - thetaDeg).x,
              y: gridPoint.y,
            };
          }
        }
      });

      if (snapCoords) {
        return {
          type: 'gridpoint',
          ...snapCoords,
        };
      }
    }

    // nothing to snap to, just return the location of the point
    return {
      type: 'gridpoint',
      ...gridPoint
    };
  },

  strictSnapTargets(location) {
    const snappableVertices = [
      ...this.currentStoryGeometry.vertices,
      ...(this.previousStoryGeometry ? this.previousStoryGeometry.vertices : []),
    ];

    if (this.points.length >= 3 && this.currentTool === 'Polygon') {
      // convert the polygon origin from grid units to real world units before adding it as a snappable vertex
      snappableVertices.push({
        x: this.gridToRWU(this.points[0].x, 'x'),
        y: this.gridToRWU(this.points[0].y, 'y'),
        origin: true, // set a flag to mark the origin
      });
    }

    return snapTargets(snappableVertices, this.spacing, location);
  },
  /*
  * given a point in RWU, look up the closest snappable vertex
  * if the vertex is within the snap tolerance of the point, return the coordinates of the vertex in grid units
  * and the distance from the vertex to the point
  */
  snappingVertexData(point) {
    // build a list of vertices (in RWU) available for snapping
    // deep copy all vertices on the current story
    let snappableVertices = [...this.currentStoryGeometry.vertices];

    // TODO: conditionally combine this list with vertices from the next story down if it is visible
    if (this.previousStoryGeometry) {
      snappableVertices = snappableVertices.concat(JSON.parse(JSON.stringify(this.previousStoryGeometry.vertices)));
    }

    // if the polygon tool is active and the polygon being drawn has at least 3 existing points allow snapping to the origin of the polygon
    if (this.points.length >= 3 && this.currentTool === 'Polygon') {
      // convert the polygon origin from grid units to real world units before adding it as a snappable vertex
      snappableVertices.push({
        x: this.gridToRWU(this.points[0].x, 'x'),
        y: this.gridToRWU(this.points[0].y, 'y'),
        origin: true, // set a flag to mark the origin
      });
    }

    if (this.points.length === 1 && this.currentTool === 'Rectangle') {
      snappableVertices = snappableVertices.concat(
        geometryHelpers.syntheticRectangleSnaps(
          snappableVertices,
          {
            x: this.gridToRWU(this.points[0].x, 'x'),
            y: this.gridToRWU(this.points[0].y, 'y'),
          },
          point),
      );
    }

    if (!snappableVertices.length) { return; }

    // find the vertex closest to the point being tested
    const nearestVertex = snappableVertices.reduce((a, b) => {
      const aDist = this.distanceBetweenPoints(a, point);
      const bDist = this.distanceBetweenPoints(b, point);
      return aDist < bDist ? a : b;
    });

    // return the nearest vertex if it is within the snap tolerance of the point
    if (this.distanceBetweenPoints(nearestVertex, point) < this.$store.getters['project/snapTolerance']) {
      const retval = {
        ...nearestVertex,
        x: this.rwuToGrid(nearestVertex.x, 'x'),
        y: this.rwuToGrid(nearestVertex.y, 'y'),
        type: 'vertex',
      };
      if (retval.synthetic) {
        retval.originalPt.x = this.rwuToGrid(retval.originalPt.x, 'x');
        retval.originalPt.y = this.rwuToGrid(retval.originalPt.y, 'y');
      }
      return retval;
    }
  },

  /*
  * given a point in RWU, look up the closest snappable edge
  * if the projection of the point to the edge is within the snap tolerance of the point, return the edge and coordinates of the projection in grid units
  * and the distance from the projection to the point
  */
  snappingEdgeData (point) {
    // build a list of edges (in RWU) available for snapping
    // deep copy all vertices on the current story
    var snappableEdges = [...this.currentStoryGeometry.edges];

    // TODO: conditionally combine this list with edges from the next story down if it is visible
    if (this.previousStoryGeometry) {
      snappableEdges = snappableEdges.concat(JSON.parse(JSON.stringify(this.previousStoryGeometry.edges.map(e => ({
        ...e,
        previous_story: true
      })))));
    }

    if (!snappableEdges.length) { return; }

    // find the edge closest to the point being tested
    const nearestEdge = snappableEdges.reduce((a, b) => {
      const aStoryGeometry = a.previous_story ? this.previousStoryGeometry : this.currentStoryGeometry,
      bStoryGeometry = b.previous_story ? this.previousStoryGeometry : this.currentStoryGeometry,
      // look up vertices associated with edges
      aV1 = geometryHelpers.vertexForId(a.v1, aStoryGeometry),
      aV2 = geometryHelpers.vertexForId(a.v2, aStoryGeometry),

      bV1 = geometryHelpers.vertexForId(b.v1, bStoryGeometry),
      bV2 = geometryHelpers.vertexForId(b.v2, bStoryGeometry),

      // project point being tested to each edge
      aProjection = geometryHelpers.projectionOfPointToLine(point, { p1: aV1, p2: aV2 }),
      bProjection = geometryHelpers.projectionOfPointToLine(point, { p1: bV1, p2: bV2 }),

      // look up distance between projection and point being tested
      aDist = geometryHelpers.distanceBetweenPoints(aProjection, point),
      bDist = geometryHelpers.distanceBetweenPoints(bProjection, point);

      // return data for the edge with the closest projection to the point being tested
      return aDist < bDist ? a : b;
    });

    // look up vertices associated with nearest edge
    const nearestEdgeStoryGeometry = nearestEdge.previous_story ? this.previousStoryGeometry : this.currentStoryGeometry;
    const nearestEdgeV1 = geometryHelpers.vertexForId(nearestEdge.v1, nearestEdgeStoryGeometry);
    const nearestEdgeV2 = geometryHelpers.vertexForId(nearestEdge.v2, nearestEdgeStoryGeometry);

    // project point being tested to nearest edge
    var projection = geometryHelpers.projectionOfPointToLine(point, { p1: nearestEdgeV1, p2: nearestEdgeV2 });

    // look up distance between projection and point being tested
    const dist = this.distanceBetweenPoints(projection, point);
    // take the projection of the cursor to the edge
    // check if the angle of the segment defined by the cursor and projection is < the angle snap tolerance
    const snappableAngles = [-180, -90, 0, 90, 180];
    // angle between projection and mouse (degrees)
    const thetaDeg = Math.atan2(point.y - projection.y, point.x - projection.x)
    * (180 / Math.PI);

    // if the original projection is within the snap tolerance of one of the snapping angles
    // adjust the projection so that it is exactly at the snap angle
    // snap to -180, -90, 0, 90, 180
    snappableAngles.some((angle) => {
      // if the original projection is within the snap tolerance of one of the snapping angles
      // adjust the projection so that it is exactly at the snap angle
      if (Math.abs(thetaDeg - angle) < this.$store.getters['project/angleTolerance']) {
        // infer a line defining the desired projection
        var adjustedProjectionP1;
        var adjustedProjectionP2;
        if (angle === 180 || angle === 0 || angle === -180) {
          adjustedProjectionP1 = { x: point.x - (2 * dist), y: point.y }
          adjustedProjectionP2 = { x: point.x + (2 * dist), y: point.y }
        } else if (angle === 90 || angle === -90) {
          adjustedProjectionP1 = { x: point.x, y: point.y - (2 * dist) }
          adjustedProjectionP2 = { x: point.x, y: point.y + (2 * dist) }
        }
        // adjust the projection to be the intersection of the desired projection line and the nearest edge
        if (geometryHelpers.ptsAreCollinear(adjustedProjectionP1, nearestEdgeV1, adjustedProjectionP2)) {
          projection = nearestEdgeV1;
        } else if (geometryHelpers.ptsAreCollinear(adjustedProjectionP1, nearestEdgeV2, adjustedProjectionP2)) {
          projection = nearestEdgeV2;
        } else {
          projection = geometryHelpers.intersectionOfLines(adjustedProjectionP1, adjustedProjectionP2, nearestEdgeV1, nearestEdgeV2);
        }
        return true;
      }
      return false;
    });

    // return data for the edge if the projection is within the snap tolerance of the point
    if (dist < this.$store.getters['project/snapTolerance']) {
      return {
        snappingEdge: nearestEdge,
        dist: nearestEdge.dist,
        type: 'edge',
        // projection and snapping edge vertices translated into grid coordinates (to display snapping point and highlight edges)
        projection: { x: this.rwuToGrid(projection.x, 'x'), y: this.rwuToGrid(projection.y, 'y') },
        v1GridCoords: { x: this.rwuToGrid(nearestEdgeV1.x, 'x'), y: this.rwuToGrid(nearestEdgeV1.y, 'y') },
        v2GridCoords: { x: this.rwuToGrid(nearestEdgeV2.x, 'x'), y: this.rwuToGrid(nearestEdgeV2.y, 'y') }
      }
    }
  },

  // ****************** SNAPPING HELPERS ****************** //
  /*
  * returns the distance between two points
  */
  distanceBetweenPoints (p1, p2) {
    const dx = Math.abs(p1.x - p2.x),
    dy = Math.abs(p1.y - p2.y);
    return Math.sqrt((dx * dx) + (dy * dy));
  },

  /*
  * round a number n to the nearest x
  */
  round (n, x) {
    var result,
    sign = n < 0 ? -1 : 1;
    n = Math.abs(n);
    if (n % x < x / 2) {
      result = n - (n % x);
    } else {
      result = n + x - (n % x);
    }
    // handle negatives
    result *= sign;
    return result
  },
  rotatePoint (center, point, angle) {
    const radians = angle * Math.PI / 180.0,
    cos = Math.cos(radians),
    sin = Math.sin(radians),
    dX = point.x - center.x,
    dY = point.y - center.y;

    return {
      x: cos * dX - sin * dY + center.x,
      y: sin * dX + cos * dY + center.y
    };
  },

  resolveBounds() {
    /*
    After calling resolveBounds:
     - (min_x, max_x) x  (min_y, max_y) will have the same aspect ratio
     as width x height.
     - (min_x, max_x) is the same or a smaller interval
     - (min_y, max_y) is the same or a smaller interval
    */
    const
      width = this.$refs.grid.clientWidth,
      height = this.$refs.grid.clientHeight,
<<<<<<< HEAD
      { xExtent, yExtent } = fitToAspectRatio(
        [this.min_x, this.max_x],
        [this.min_x, this.max_x],
        width / height,
        'contract',
      );
    [this.min_x, this.max_x] = xExtent;
    [this.min_y, this.max_y] = yExtent;
=======
      xSpan = this.max_x - this.min_x,
      ySpan = this.max_y - this.min_y,
      xAccordingToY = ySpan * (width / height),
      yAccordingToX = xSpan * (height / width),
      xDiff = xAccordingToY - xSpan,
      yDiff = yAccordingToX - ySpan;

    if (xDiff < 0) {
      this.min_x -= xDiff / 2;
      this.max_x += xDiff / 2;
    } else {
      this.min_y -= yDiff / 2;
      this.max_y += yDiff / 2;
    }
    _.defer(() => {
      console.log('boundsResolved');
      window.eventBus.$emit('boundsResolved');
    });
>>>>>>> 94f5ba85
  },
  nullTransform() {
    d3.select(this.$refs.grid).call(this.zoomBehavior.transform, d3.zoomIdentity);
  },
  // ****************** GRID ****************** //
  renderGrid() {
    const
      w = this.$refs.grid.clientWidth,
      h = this.$refs.grid.clientHeight;

    this.resolveBounds();
    // scaleX amd scaleY are used during drawing to translate from px to RWU given the current grid dimensions in rwu
    this.$store.dispatch('application/setScaleX', {
      scaleX: {
        pixels: w,
        rwuRange: [this.min_x, this.max_x],
      },
    });

    this.$store.dispatch('application/setScaleY', {
      scaleY: {
        pixels: h,
        rwuRange: [this.min_y, this.max_y],
      },
    });

    this.calcGrid();

    // It took me some time to figure out why this line is necessary. It fixes a problem
    // that sometimes appears when resizing the window. Here's a screenshot of what
    // it can look like without that line:
    // https://trello-attachments.s3.amazonaws.com/58d428743111af1d0a20cf28/59a225fd10e0a9d23fc0e1b2/30ea2c37407fe148a397295b748b6015/capture.png
    // When it looks that way it's because the zoomXScale's range has not been updated to
    // reflect the new clientWidth. reloadGridAndScales() updates the zoomXScale's range,
    // but the axes don't re-render until the next zoom event. We use nullTransform()
    // to force this to happen immediately.
    this.nullTransform();

    this.draw()
  },
  reloadGridAndScales() {
    this.zoomXScale = null;
    this.zoomYScale = null;
    this.resolveBounds();
    this.renderGrid();
  },
  recalcScales() {
    const
      width = this.$refs.grid.clientWidth,
      height = this.$refs.grid.clientHeight;
    this.xScale = d3.scaleLinear()
      .domain([this.min_x, this.max_x])
      .range([0, width]);
    this.yScale = d3.scaleLinear()
      .domain([this.min_y, this.max_y])
      .range([height, 0]); // inverted y axis

    // only copy once, or else zoom behavior is exponential
    this.zoomXScale = this.zoomXScale || this.xScale.copy();
    this.zoomYScale = this.zoomYScale || this.yScale.copy();
  },
  calcGrid() {
    this.recalcScales();
    const
      width = this.$refs.grid.clientWidth,
      height = this.$refs.grid.clientHeight;

    const
      svg = d3.select('#grid svg'),
      // keep font size and stroke width visually consistent
      strokeWidth = 1,
      fontSize = '14px';

    svg.attr('height', height)
      .attr('width', width);
    this.axis.x = svg.selectAll('g.axis--x')
      .data([undefined]);

    this.axis.x = this.axis.x.merge(
      this.axis.x.enter().append('g').attr('class', 'axis axis--x'),
    )
    .attr('stroke-width', strokeWidth)
    .style('font-size', fontSize)
    .style('display', this.gridVisible ? 'inline' : 'none');

    this.axis.y = svg.selectAll('g.axis--y')
      .data([undefined]);

    this.axis.y = this.axis.y.merge(
      this.axis.y.enter().append('g').attr('class', 'axis axis--y'),
    )
    .attr('class', 'axis axis--y')
    .attr('stroke-width', strokeWidth)
    .style('font-size', fontSize)
    .style('display', this.gridVisible ? 'inline' : 'none');

    // now that the axis g tags exist, call axis_generator on them.
    this.updateGrid();

    // configure zoom behavior in rwu
    this.zoomBehavior = d3.zoom()
    .scaleExtent([0.02, 200])
     .on('zoom', () => {
       const transform = d3.event.transform;
       // update stored transform for grid hiding, etc.
       this.transform = { ...transform };

       // create updated copies of the scales based on the zoom transformation
       // the transformed scales are only used to obtain the new rwu grid dimensions and redraw the axes
       // NOTE: don't change the original scale or you'll get exponential growth
       const
         newScaleX = transform.rescaleX(this.zoomXScale),
         newScaleY = transform.rescaleY(this.zoomYScale);

       [this.min_x, this.max_x] = newScaleX.domain();
       [this.min_y, this.max_y] = newScaleY.domain(); // inverted y axis

       this.axis_generator.x.scale(newScaleX);
       this.axis_generator.y.scale(newScaleY);
       this.clearHighlights();
       this.updateGrid();

       // axis padding
       this.padTickY(-12);

       // apply the zoom transform to image and polygon <g> tags.
       // (more efficient than a full re-render)
       this.translateEntities();
     })
     .on('end', () => {
       // redraw the saved geometry
       this.draw();
     });

    svg.call(this.zoomBehavior);
    svg
      .on('mousemove', this.handleMouseMove)
      .on('click', this.gridClicked);
    window.d3 = d3;
  },
  transformTo(t) {
    d3.select(this.$refs.grid)
      .call(this.zoomBehavior.transform, t);
  },
  zoomBy(factor) {
    const newScale = this.transform.k * factor;
    d3.select(this.$refs.grid)
      .transition()
      .duration(400)
      .call(this.zoomBehavior.transform, d3.zoomIdentity.scale(newScale));
  },
<<<<<<< HEAD
  zoomToFit() {
    const
      width = this.$refs.grid.clientWidth,
      height = this.$refs.grid.clientHeight;

    const
      xExtent = d3.extent(this.currentStoryGeometry.vertices, d => this.zoomXScale(d.x)),
      yExtent = d3.extent(this.currentStoryGeometry.vertices, d => this.zoomYScale(d.y)),
      dx = xExtent[1] - xExtent[0],
      dy = yExtent[1] - yExtent[0],
      x = (xExtent[0] + xExtent[1]) / 2,
      y = (yExtent[0] + yExtent[1]) / 2,
      scale = 0.9 / Math.max(dx / width, dy / height),
      translate = [width / 2 - scale * x, height / 2 - scale * y],
      svg = d3.select('#grid svg'),
      transform = d3.zoomIdentity.translate(...translate).scale(scale);

    svg.call(this.zoomBehavior.transform, transform);
=======
  scaleTo(scale) {
    const
      width = this.$refs.grid.clientWidth,
      height = this.$refs.grid.clientHeight,
      x = (this.zoomXScale(this.max_x) + this.zoomXScale(this.min_x)) / 2,
      y = (this.zoomYScale(this.max_y) + this.zoomYScale(this.min_y)) / 2,
      translate = [width / 2 - scale * x, height / 2 - scale * y];
    d3.select(this.$refs.grid)
      .call(this.zoomBehavior.transform, d3.zoomIdentity
          .translate(...translate)
          .scale(scale));
  },
  zoomIn() {
    this.zoomBy(1.2);
  },
  zoomOut() {
    this.zoomBy(1 / 1.2);
>>>>>>> 94f5ba85
  },
  translateEntities() {
    d3.selectAll('#grid svg .images, #grid svg .polygons')
      .attr('transform', transformDiff(this.transformAtLastRender, d3.event.transform));
  },
  showOrHideAxes() {
    this.axis.x.style('visibility', this.gridVisible ? 'visible' : 'hidden');
    this.axis.y.style('visibility', this.gridVisible ? 'visible' : 'hidden');
  },
  updateGrid() {
    if (!this.axis.x || !this.axis.y) {
      // not yet initialized
      return;
    }
    const
      width = this.$refs.grid.clientWidth,
      height = this.$refs.grid.clientHeight,
      rwuWidth = this.max_x - this.min_x,
      rwuHeight = this.max_y - this.min_y,
      xTicks = ticksInRange(this.min_x, this.max_x, this.spacing),
      yTicks = ticksInRange(this.min_y, this.max_y, this.spacing);

    this.reduceTicks = yTicks.length > 250 || xTicks.length > 250;

    this.axis_generator.x = this.axis_generator.x || d3.axisBottom(this.xScale);
    this.axis_generator.x
      .tickSize(height)
      .tickPadding(-20)
      .tickFormat(this.reduceTicks ? _.identity : this.formatTickX.bind(this, Math.floor(10 * (width / height))));

    this.axis_generator.y = this.axis_generator.y || d3.axisRight(this.yScale);
    this.axis_generator.y
      .tickSize(width)
      .tickPadding(-25)
      .tickFormat(this.reduceTicks ? _.identity : this.formatTickY.bind(this, 10));

    if (this.reduceTicks) {
      this.axis_generator.x
        .tickValues(null)
        .ticks(5 * (rwuWidth / rwuHeight));
      this.axis_generator.y
        .tickValues(null)
        .ticks(5);
    } else {
      this.axis_generator.x
        .ticks(null)
        .tickValues(xTicks);
      this.axis_generator.y
        .ticks(null)
        .tickValues(yTicks);
    }
    // update the number of ticks to display based on the post zoom real world unit height and width
    this.axis.y.call(this.axis_generator.y);
    this.axis.x.call(this.axis_generator.x);
  },

  // ****************** SCALING FUNCTIONS ****************** //

  /*
  * take a rwu value (from the datastore), find the corresponding coordinates in the svg grid
  */
  rwuToGrid (rwu, axis) {
    let scale;
    if (axis === 'x') {
      scale = this.xScale;
    } else if (axis === 'y') {
      scale = this.yScale;
    }
    return scale(rwu);
  },

  /*
  * take a grid value (from some point already rendered to the grid) and translate it into RWU for persistence to the datastore
  */
  gridToRWU(gridValue, axis) {
    let scale;
    if (axis === 'x') {
      scale = this.xScale;
    } else if (axis === 'y') {
      scale = this.yScale;
    }
    const result = scale.invert(gridValue);
    // prevent floating point inaccuracies in stored numbers
    return (Math.round(result * 100000000000))/100000000000;
  },

  gridPointToRWU(pt) {
    return {
      x: this.gridToRWU(pt.x, 'x'),
      y: this.gridToRWU(pt.y, 'y'),
    };
  },

  rwuPointToGrid(pt) {
    return {
      x: this.rwuToGrid(pt.x, 'x'),
      y: this.rwuToGrid(pt.y, 'y'),
    };
  },

  /*
  * determine label x,y for given polygon
  */
  polygonLabelPosition(pointsIn) {
    const
      points = [pointsIn.map(p => [p.x, p.y])],
      area = Math.abs(Math.round(geometryHelpers.areaOfSelection(pointsIn))), // calculate area in RWU, not grid units
      [x, y] = area ? polylabel(points, 1.0) : [null, null];

    return { x, y, area };
  },

  /*
  * Format tick labels to maintain legibility
  */
  formatTickX (maxTicks, val) {
    const rangeX = this.max_x - this.min_x,
    spacing = this.spacing,
    spacingScaled = Math.ceil((rangeX / maxTicks) / spacing) * spacing;

    return (spacingScaled === 0 || val % spacingScaled === 0) ? val : '';
  },
  formatTickY (maxTicks, val) {
    const rangeY = this.max_y - this.min_y,
    spacing = this.spacing,
    spacingScaled = Math.ceil((rangeY / maxTicks) / spacing) * spacing;

    return (spacingScaled === 0 || val % spacingScaled === 0) ? val : '';
  },
  /*
  * Adjust padding to ensure full label is visible
  */
  padTickY (paddingPerDigit) {
    let min = Math.abs(this.min_y),
    max = Math.abs(this.max_y),
    numDigits = (min < max ? max : min).toFixed(0).length,
    yPadding = paddingPerDigit * numDigits;

    this.axis.y.call(this.axis_generator.y.tickPadding(yPadding));
  }
};<|MERGE_RESOLUTION|>--- conflicted
+++ resolved
@@ -1078,7 +1078,6 @@
     const
       width = this.$refs.grid.clientWidth,
       height = this.$refs.grid.clientHeight,
-<<<<<<< HEAD
       { xExtent, yExtent } = fitToAspectRatio(
         [this.min_x, this.max_x],
         [this.min_x, this.max_x],
@@ -1087,26 +1086,10 @@
       );
     [this.min_x, this.max_x] = xExtent;
     [this.min_y, this.max_y] = yExtent;
-=======
-      xSpan = this.max_x - this.min_x,
-      ySpan = this.max_y - this.min_y,
-      xAccordingToY = ySpan * (width / height),
-      yAccordingToX = xSpan * (height / width),
-      xDiff = xAccordingToY - xSpan,
-      yDiff = yAccordingToX - ySpan;
-
-    if (xDiff < 0) {
-      this.min_x -= xDiff / 2;
-      this.max_x += xDiff / 2;
-    } else {
-      this.min_y -= yDiff / 2;
-      this.max_y += yDiff / 2;
-    }
     _.defer(() => {
       console.log('boundsResolved');
       window.eventBus.$emit('boundsResolved');
     });
->>>>>>> 94f5ba85
   },
   nullTransform() {
     d3.select(this.$refs.grid).call(this.zoomBehavior.transform, d3.zoomIdentity);
@@ -1258,7 +1241,6 @@
       .duration(400)
       .call(this.zoomBehavior.transform, d3.zoomIdentity.scale(newScale));
   },
-<<<<<<< HEAD
   zoomToFit() {
     const
       width = this.$refs.grid.clientWidth,
@@ -1277,7 +1259,7 @@
       transform = d3.zoomIdentity.translate(...translate).scale(scale);
 
     svg.call(this.zoomBehavior.transform, transform);
-=======
+  },
   scaleTo(scale) {
     const
       width = this.$refs.grid.clientWidth,
@@ -1289,13 +1271,6 @@
       .call(this.zoomBehavior.transform, d3.zoomIdentity
           .translate(...translate)
           .scale(scale));
-  },
-  zoomIn() {
-    this.zoomBy(1.2);
-  },
-  zoomOut() {
-    this.zoomBy(1 / 1.2);
->>>>>>> 94f5ba85
   },
   translateEntities() {
     d3.selectAll('#grid svg .images, #grid svg .polygons')
