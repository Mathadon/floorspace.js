import _ from 'lodash';
import ClipperLib from 'js-clipper'

const helpers = {
  // ************************************ CLIPPER ************************************ //
  // scaling - see https://sourceforge.net/p/jsclipper/wiki/documentation/#clipperlibclipperoffsetexecute
  clipScale: 100,
  // prevent floating point inaccuracies by expanding faces by the offset before performing a clip operation, and then scaling the result back down
  // https://sourceforge.net/p/jsclipper/wiki/documentation/#clipperoffset
  offset: 0.01,

  /*
  * given two sets of points defining two faces
  * perform the specified operation (intersection, difference, union), return the resulting set of points
  * return false if the result contains multiple faces (a face was divided in two during the operation)
  */
  setOperation(type, f1Points, f2Points) {
    // translate points for each face into a clipper path
    const
      f1Path = f1Points.map(p => ({ X: p.x, Y: p.y })),
      f2Path = f2Points.map(p => ({ X: p.x, Y: p.y }));

    // offset both paths prior to executing clipper operation to acount for tiny floating point inaccuracies
    const offset = new ClipperLib.ClipperOffset(),
      f1PathsOffsetted = new ClipperLib.Paths(),
      f2PathsOffsetted = new ClipperLib.Paths();

    offset.AddPaths([f1Path], ClipperLib.JoinType.jtMiter, ClipperLib.EndType.etClosedPolygon);
    offset.Execute(f1PathsOffsetted, this.offset);
    offset.Clear();
    offset.AddPaths([f2Path], ClipperLib.JoinType.jtMiter, ClipperLib.EndType.etClosedPolygon);
    offset.Execute(f2PathsOffsetted, this.offset);
    offset.Clear();

    // scale paths up before performing operation
    ClipperLib.JS.ScaleUpPaths(f1PathsOffsetted, this.clipScale);
    ClipperLib.JS.ScaleUpPaths(f2PathsOffsetted, this.clipScale);

    const
      cpr = new ClipperLib.Clipper(),
      resultPathsOffsetted = new ClipperLib.Paths();

    cpr.AddPaths(f1PathsOffsetted, ClipperLib.PolyType.ptSubject, true);
    cpr.AddPaths(f2PathsOffsetted, ClipperLib.PolyType.ptClip, true);

    const operation =
      type === 'union' ? ClipperLib.ClipType.ctUnion :
      type === 'intersection' ? ClipperLib.ClipType.ctIntersection :
      type === 'difference' ? ClipperLib.ClipType.ctDifference :
      null;
    if (operation === null) {
      throw new Error(`invalid operation "${type}". expected union, intersection, or difference`);
    }

    cpr.Execute(operation, resultPathsOffsetted, ClipperLib.PolyFillType.pftEvenOdd, ClipperLib.PolyFillType.pftEvenOdd);

    // scale down path
    ClipperLib.JS.ScaleDownPaths(resultPathsOffsetted, this.clipScale);

    // undo offset on resulting path
    const resultPaths = new ClipperLib.Paths();
    offset.AddPaths(resultPathsOffsetted, ClipperLib.JoinType.jtMiter, ClipperLib.EndType.etClosedPolygon);
    offset.Execute(resultPaths, -this.offset);

    // if multiple paths were created, a face has been split and the operation should fail
    if (resultPaths.length === 1) {
      // translate into points
      return resultPaths[0].map(p => ({ x: p.X, y: p.Y }));
    } else if (resultPaths.length === 0) {
      return [];
    }
    return false;
  },

    // given an array of points return the area of the space they enclose
    areaOfSelection(points) {
		const paths = points.map(p => ({ X: p.x, Y: p.y }))
		// NOTE: clipper will sometimes return 0 area for self intersecting paths, this is fine because they'll fail validation regardless
		return ClipperLib.JS.AreaOfPolygon(paths);
	},

    // ************************************ PROJECTIONS ************************************ //
    /*
     * return the set of saved vertices directly on an edge, not including edge endpoints
     */
    splittingVerticesForEdgeId(edge_id, geometry) {
        const edge = geometry.edges.find(e => e.id === edge_id),
            edgeV1 = this.vertexForId(edge.v1, geometry),
            edgeV2 = this.vertexForId(edge.v2, geometry);

        // look up all vertices touching the edge, ignoring the edge's endpoints
        return geometry.vertices.filter((vertex) => {
            if ((edge.v1 !== vertex.id && edge.v2 !== vertex.id) &&
				!(edgeV1.x === vertex.x && edgeV1.y === vertex.y) &&
				!(edgeV2.x === vertex.x && edgeV2.y === vertex.y)
			) {
                const projection = this.projectionOfPointToLine(vertex, {
                    p1: edgeV1,
                    p2: edgeV2
                });
                return this.distanceBetweenPoints(vertex, projection) <= 1 / this.clipScale;
            }
        });
    },

    /*
     * given a point and a line (object with two points p1 and p2)
     * return the coordinates of the projection of the point onto the line
     */
    projectionOfPointToLine(point, line) {
        const {
            p1: {
                x: x1,
                y: y1
            },
            p2: {
                x: x2,
                y: y2
            }
        } = line;
        const A = point.x - x1,
            B = point.y - y1,
            C = x2 - x1,
            D = y2 - y1,
            dot = A * C + B * D,
            lenSq = (C * C + D * D) || 2,
            param = dot / lenSq;

        // projection is an endpoint
        if (param <= 0) {
            return line.p1;
        } else if (param > 1) {
            return line.p2;
        }

        return {
            x: x1 + param * C,
            y: y1 + param * D
        };
    },

    /*
     * given two points return the distance between them
     */
    distanceBetweenPoints(p1, p2) {
        const dx = Math.abs(p1.x - p2.x),
            dy = Math.abs(p1.y - p2.y);
        return Math.sqrt((dx * dx) + (dy * dy));
    },

	intersectionOfLines(p1, p2, p3, p4) {
	    var eps = 0.0000001;

	    const between = (a, b, c) => {
			return ((a - eps) <= b) && (b <= (c + eps));
		}

        var x = ((p1.x * p2.y - p1.y * p2.x) * (p3.x - p4.x) - (p1.x - p2.x) * (p3.x * p4.y - p3.y * p4.x)) /
            ((p1.x - p2.x) * (p3.y - p4.y) - (p1.y - p2.y) * (p3.x - p4.x));
        var y = ((p1.x * p2.y - p1.y * p2.x) * (p3.y - p4.y) - (p1.y - p2.y) * (p3.x * p4.y - p3.y * p4.x)) /
            ((p1.x - p2.x) * (p3.y - p4.y) - (p1.y - p2.y) * (p3.x - p4.x));

        if (isNaN(x) || isNaN(y) ||
			this.distanceBetweenPoints({ x, y }, p1) < eps ||
			this.distanceBetweenPoints({ x, y }, p2) < eps ||
			this.distanceBetweenPoints({ x, y }, p3) < eps ||
			this.distanceBetweenPoints({ x, y }, p4) < eps) {
            return false;
        } else {
            if (p1.x >= p2.x) {
                if (!between(p2.x, x, p1.x)) {
                    return false;
                }
            } else {
                if (!between(p1.x, x, p2.x)) {
                    return false;
                }
            }
            if (p1.y >= p2.y) {
                if (!between(p2.y, y, p1.y)) {
                    return false;
                }
            } else {
                if (!between(p1.y, y, p2.y)) {
                    return false;
                }
            }
            if (p3.x >= p4.x) {
                if (!between(p4.x, x, p3.x)) {
                    return false;
                }
            } else {
                if (!between(p3.x, x, p4.x)) {
                    return false;
                }
            }
            if (p3.y >= p4.y) {
                if (!between(p4.y, y, p3.y)) {
                    return false;
                }
            } else {
                if (!between(p3.y, y, p4.y)) {
                    return false;
                }
            }
        }
        return {
            x: x,
            y: y
        };

	},


    // ************************************ GEOMETRY LOOKUP ************************************ //

    // given a vertex id, find the vertex on the geometry set with that id
    vertexForId(vertex_id, geometry) {
        return geometry.vertices.find(v => v.id === vertex_id);
    },

    // given a set of coordinates, find the vertex on the geometry set within their tolerance zone
  vertexForCoordinates(coordinates, geometry) {
    const { x, y } = coordinates;
    return geometry.vertices.find(v => v.x === x && v.y === y);
    // return geometry.vertices.find(v => this.distanceBetweenPoints(v, coordinates) < snapTolerance)
  },

    // given a face id, returns the populated vertex objects reference by edges on that face
    verticesForFaceId(face_id, geometry) {
        return geometry.faces.find(f => f.id === face_id)
            .edgeRefs.map((edgeRef) => {
                const edge = this.edgeForId(edgeRef.edge_id, geometry),
                    // look up the vertex associated with v1 unless the edge reference on the face is reversed
                    vertexId = edgeRef.reverse ? edge.v2 : edge.v1;
                return this.vertexForId(vertexId, geometry);
            });
    },


    // given an edge id, find the edge on the geometry set with that id
    edgeForId(edge_id, geometry) {
        return geometry.edges.find(e => e.id === edge_id);
    },

    // given a vertex id returns edges referencing that vertex
    edgesForVertexId(vertex_id, geometry) {
        return geometry.edges.filter(e => (e.v1 === vertex_id) || (e.v2 === vertex_id));
    },

    // given a face id, return the populated edge objects referenced by that face
    edgesForFaceId(face_id, geometry) {
        return geometry.faces.find(f => f.id === face_id)
            .edgeRefs.map(eR => this.edgeForId(eR.edge_id, geometry));
    },


    // given a face id, find the face on the geometry set with that id
    faceForId(face_id, geometry) {
        return geometry.faces.find(f => f.id === face_id);
    },

    // given a vertex id returns all faces with an edge referencing that vertex
    facesForVertexId(vertex_id, geometry) {
        return geometry.faces.filter((face) => {
            return face.edgeRefs.find((edgeRef) => {
                const edge = this.edgeForId(edgeRef.edge_id, geometry);
                return (edge.v1 === vertex_id || edge.v2 === vertex_id);
            });
        });
    },

    // given an edge id returns all faces referencing that edge
    facesForEdgeId(edge_id, geometry) {
        return geometry.faces.filter(face => face.edgeRefs.find(eR => eR.edge_id === edge_id));
    },

    ptsAreCollinear(p1, p2, p3) {
      const [a, b] = [p1.x, p1.y],
        [m, n] = [p2.x, p2.y],
        {x, y} = p3;
      return Math.abs((n - b) * (x - m) - (y - n) * (m - a)) < 0.00001;
    },

  syntheticRectangleSnaps(points, rectStart, cursorPt) {
    // create synthetic snapping points by considering
    // points that are near to the corners we're not drawing.
    // Consider the diagram below. We're drawing a rectangle from the top-left
    // corner ● to the bottom-right corner ○. The top-right, and bottom-left
    // _could_ snap to nearby points @, but they're not where the cursor is.
    // so we'll make synthetic points * and snap to those, even though they're
    // not really part of the geometry.
    /*

       ●-------------------------------------   @
       |                                     |    \
       |                                     |     |
       |                                     |     |
       |                                     |     |
       |                                     |     |
       |                                     |     |
       |                                     |     |
       |                                     |     |
       |                                     |     |
       |                                     |    /
        -------------------------------------○  *


       @                                     *
        \                                   /
         -----------------------------------
    */

    // We will reflect each point across both the horizontal and vertical
    // midlines of the rectangle.
    const xMid = (rectStart.x + cursorPt.x) / 2;
    const yMid = (rectStart.y + cursorPt.y) / 2;

    return [
      ...points.map(({ x, y }) => (
        { y, x: x + (2 * (xMid - x)), synthetic: true, originalPt: { x, y } })),
      ...points.map(({ x, y }) => (
        { x, y: y + (2 * (yMid - y)), synthetic: true, originalPt: { x, y } })),
    ];
  },
  edgeDirection({ start, end }) {
    // return the angle from east, in radians.
    const
      deltaX = end.x - start.x,
      deltaY = end.y - start.y;
    return deltaX === 0 ? 0.5 * Math.PI : Math.atan(deltaY / deltaX);
  },
  haveSimilarAngles(edge1, edge2) {
    const
      angleDiff = this.edgeDirection(edge1) - this.edgeDirection(edge2),
      correctedDiff = Math.min(
        Math.abs(angleDiff),
        Math.PI - angleDiff, // To catch angles that are very similar, but opposite directions
      );
    return correctedDiff < 0.05 * Math.PI;
  },
<<<<<<< HEAD
  pointDistanceToSegment(pt, { start, end }) {
    const proj = helpers.projectionOfPointToLine(pt, { p1: start, p2: end });
    return {
      dist: helpers.distanceBetweenPoints(pt, proj),
      proj,
    };
  },

  denormalize(geometry) {
    const
      edges = geometry.edges.map(edge => ({
        ...edge,
        v1: this.vertexForId(edge.v1, geometry),
        v2: this.vertexForId(edge.v2, geometry),
      })),
      edgesById = _.zipObject(
        _.map(edges, 'id'),
        edges),
      faces = geometry.faces.map(face => ({
        id: face.id,
        edges: face.edgeRefs.map(({ edge_id, reverse }) => ({
          ...edgesById[edge_id],
          edge_id,
          reverse,
        })),
      }));
    return {
      ...geometry,
      edges,
      faces,
    };
  },

  // probably best to use this only for testing
  normalize(geometry) {
    const
      edges = _.uniqBy(
        [
          ...geometry.edges,
          ..._.flatMap(geometry.faces, f => f.edges),
        ], 'id'),
      vertices = _.uniqBy(
        [
          ...geometry.vertices,
          ..._.flatMap(edges, e => [e.v1, e.v2]),
        ], 'id');
    return {
      id: geometry.id,
      vertices: vertices.map(v => _.pick(v, ['id', 'x', 'y'])),
      edges: edges.map(e => ({
        id: e.id,
        v1: e.v1.id,
        v2: e.v2.id,
      })),
      faces: geometry.faces.map(f => ({
        id: f.id,
        edgeRefs: f.edges.map(er => ({ edge_id: er.id, reverse: er.reverse })),
      })),
    };
  },
=======

>>>>>>> ffb5fc13
};

export default helpers;<|MERGE_RESOLUTION|>--- conflicted
+++ resolved
@@ -339,7 +339,6 @@
       );
     return correctedDiff < 0.05 * Math.PI;
   },
-<<<<<<< HEAD
   pointDistanceToSegment(pt, { start, end }) {
     const proj = helpers.projectionOfPointToLine(pt, { p1: start, p2: end });
     return {
@@ -400,9 +399,6 @@
       })),
     };
   },
-=======
-
->>>>>>> ffb5fc13
 };
 
 export default helpers;