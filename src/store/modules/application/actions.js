--- conflicted
+++ resolved
@@ -19,7 +19,6 @@
     }
   },
 
-<<<<<<< HEAD
   setCurrentComponentId(context, payload) {
     const { id } = payload;
     if (context.getters.currentStory && (
@@ -36,13 +35,12 @@
       context.rootState.models.library.window_definitions.find(i => i.id === id)) {
       context.commit('setCurrentComponentDefinitionId', { id });
     }
-=======
+  },
   setCurrentSnapMode(context, { snapMode }) {
     if (!_.includes(['grid-strict', 'grid-verts-edges'], snapMode)) {
       throw new Error(`Unknown grid mode ${snapMode}`);
     }
     context.commit('setCurrentSnapMode', { snapMode });
->>>>>>> 1ecd7ad9
   },
 
   setCurrentTool(context, payload) {
