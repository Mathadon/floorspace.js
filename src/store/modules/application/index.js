--- conflicted
+++ resolved
@@ -1,19 +1,12 @@
 import actions from './actions';
 import mutations from './mutations';
 import getters from './getters';
-<<<<<<< HEAD
-=======
-
 const d3 = require('d3');
->>>>>>> 49188a83
 
 export default {
   namespaced: true,
   state: {
-<<<<<<< HEAD
-=======
     // TODO: refactor to use IDS
->>>>>>> 49188a83
     currentSelections: {
       // models currently being edited
       story: null,
@@ -27,16 +20,6 @@
       // current application mode and tool
       tool: 'Rectangle',
       mode: 'spaces',
-<<<<<<< HEAD
-    },
-    modes: ['spaces', 'shading', 'building_units', 'thermal_zones', 'space_types', 'images'],
-    tools: ['Drag', 'Rectangle', 'Polygon', 'Eraser', 'Select', 'Map', 'Fill'], // 'Place Component', 'Apply Property'
-    // d3 scale functions px -> rwu
-    scale: {
-      x: null,
-      y: null,
-    },
-=======
     },
     modes: ['spaces', 'shading', 'building_units', 'thermal_zones', 'space_types', 'images'],
     tools: ['Pan', 'Drag', 'Rectangle', 'Polygon', 'Eraser', 'Select', 'Map', 'Fill'], // 'Place Component', 'Apply Property'
@@ -45,7 +28,6 @@
       x: d3.scaleLinear().range([0, 0]).domain([0, 0]),
       y: d3.scaleLinear().range([0, 0]).domain([0, 0]),
     },
->>>>>>> 49188a83
   },
   actions,
   mutations,
