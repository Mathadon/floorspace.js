import _ from 'lodash';

export default {
  name(object, store, value, type) {
    let objs = store.getters['models/all'];

    switch (type) {
      case 'stories':
        objs = store.state.models.stories;
        break;
      case 'spaces':
        objs = store.getters['models/allSpaces'];
        break;
      case 'shading':
        objs = store.getters['models/allShading'];
        break;
      case 'images':
        objs = store.getters['models/allImages'];
        break;
      default:
        objs = store.state.models.library[type];
        break;
    }
    let error = '';
    if (objs.filter(s => (s.name === value) && (s.id !== object.id)).length) {
      error = 'Names must be unique.';
    } else if (value === '') {
      error = 'Names must be at least 1 characters long.';
    }

    return error ? { success: false, error } : { success: true };
  },
  number(object, store, value, type) {
    let error = '';
    if (isNaN(value)) {
      error = 'Value must be numeric.';
    }

    return error ? { success: false, error } : { success: true };
  },
  oneOf(...args) {
    return (object, store, value, type) => {
      if (!_.includes(args, value)) {
        return { success: false, error: `Expected one of ${args}, got ${value}` };
      }
      return { success: true };
    };
  },
  gt0(object, story, value, type) {
    return value > 0 ? { success: true } : { success: false, error: 'Expected value to be greater than zero' };
  },
<<<<<<< HEAD
  closedInterval(start, end) {
    return (object, store, value, type) => {
      if (value < start || value > end) {
        return { success: false, error: `Must be between ${start} and ${end}` };
=======
  halfOpenInterval(start, end) {
    return (object, store, value, type) => {
      if (value < start || value >= end) {
        return { success: false, error: `Must be greater than or equal ${start} and less than ${end}` };
>>>>>>> a580eb18
      }
      return { success: true };
    };
  },
<<<<<<< HEAD
=======
  gt0orNull(object, story, value, type) {
    if (value === null || value === '' || value > 0) {
      return { success: true };
    }
    return { success: false, error: 'If provided, value must be greater than 0' };
  },
>>>>>>> a580eb18
};<|MERGE_RESOLUTION|>--- conflicted
+++ resolved
@@ -49,28 +49,25 @@
   gt0(object, story, value, type) {
     return value > 0 ? { success: true } : { success: false, error: 'Expected value to be greater than zero' };
   },
-<<<<<<< HEAD
   closedInterval(start, end) {
     return (object, store, value, type) => {
       if (value < start || value > end) {
         return { success: false, error: `Must be between ${start} and ${end}` };
-=======
+      }
+    };
+  },
   halfOpenInterval(start, end) {
     return (object, store, value, type) => {
       if (value < start || value >= end) {
         return { success: false, error: `Must be greater than or equal ${start} and less than ${end}` };
->>>>>>> a580eb18
       }
       return { success: true };
     };
   },
-<<<<<<< HEAD
-=======
   gt0orNull(object, story, value, type) {
     if (value === null || value === '' || value > 0) {
       return { success: true };
     }
     return { success: false, error: 'If provided, value must be greater than 0' };
   },
->>>>>>> a580eb18
 };