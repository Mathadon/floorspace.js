import _ from 'lodash';
import factory from './factory';
import validators from './validators';
import * as converters from './converters';

/*
* each library object type has
* displayName - for use in the library Type dropdown
* init - method to initialize a new object of the given type
* keymap - contains displayName and accessor for each property on objects of the given type
*/
const map = {
  building_units: {
    displayName: 'Building Unit',
    columns: [
      {
        name: 'id',
        displayName: 'ID',
        readonly: true,
        private: true,
      },
      {
        name: 'name',
        displayName: 'Name',
        input_type: 'text',
        validator: validators.name,
      },
      {
        name: 'color',
        displayName: 'Color',
        input_type: 'color',
        validator: validators.color,
      },
    ],
    init: factory.BuildingUnit,
  },
  thermal_zones: {
    displayName: 'Thermal Zone',
    columns: [
      {
        name: 'id',
        displayName: 'ID',
        readonly: true,
        private: true,
      },
      {
        name: 'name',
        displayName: 'Name',
        input_type: 'text',
        validator: validators.name,
      },
      {
        name: 'color',
        displayName: 'Color',
        input_type: 'color',
        validator: validators.color,
      },
    ],
    init: factory.ThermalZone,
  },
  window_definitions: {
    displayName: 'Window Definition',
    columns: [
      {
        name: 'id',
        displayName: 'ID',
        readonly: true,
        private: true,
      },
      {
        name: 'name',
        displayName: 'Name',
        input_type: 'text',
        validator: validators.name,
      },
      {
        name: 'height',
        displayName: 'Height',
        input_type: 'text',
        validator: validators.number,
        converter: converters.number,
      },
      {
        name: 'width',
        displayName: 'Width',
        input_type: 'text',
        validator: validators.number,
        converter: converters.number,
      },
      {
        name: 'sill_height',
        displayName: 'Sill Height',
        input_type: 'text',
        validator: validators.number,
        converter: converters.number,
      },
    ],
    init: factory.WindowDefn,
  },
  space_types: {
    displayName: 'Space Type',
    columns: [
      {
        name: 'id',
        displayName: 'ID',
        readonly: true,
        private: true,
      },
      {
        name: 'name',
        displayName: 'Name',
        input_type: 'text',
        validator: validators.name,
      },
      {
        name: 'color',
        displayName: 'Color',
        input_type: 'color',
        validator: validators.color,
      },
    ],
    init: factory.SpaceType,
  },
  construction_sets: {
    displayName: 'Construction Set',
    columns: [
      {
        name: 'id',
        displayName: 'ID',
        readonly: true,
        private: true,
      },
      {
        name: 'name',
        displayName: 'Name',
        input_type: 'text',
        validator: validators.name,
      },
    ],
    init: factory.ConstructionSet,
  },
  daylighting_control_definitions: {
    displayName: 'Daylighting Control Definition',
    columns: [
      {
        name: 'id',
        displayName: 'ID',
        readonly: true,
        private: true,
      },
      {
        name: 'name',
        displayName: 'Name',
        input_type: 'text',
        validator: validators.name,
      },
      {
        name: 'height',
        displayName: 'Height',
        input_type: 'text',
        validator: validators.number,
        converter: converters.number,
      },
      {
        name: 'illuminance_setpoint',
        displayName: 'Illuminance Setpoint',
        input_type: 'text',
        validator: validators.number,
        converter: converters.number,
      },
    ],
    init: factory.DaylightingControlDefn,
  },
  stories: {
    displayName: 'Story',
    columns: [
      {
        name: 'id',
        displayName: 'ID',
        readonly: true,
        private: true,
      },
      {
        name: 'name',
        displayName: 'Name',
        input_type: 'text',
        validator: validators.name,
      },
      {
        name: 'handle',
        readonly: true,
        private: true,
      },
      {
        name: 'geometry_id',
        readonly: true,
        private: true,
      },
      {
        name: 'below_floor_plenum_height',
        displayName: 'Below Floor Plenum Height',
        input_type: 'text',
        converter: converters.number,
        validator: validators.number,
      },
      {
        name: 'above_floor_plenum_height',
        displayName: 'Above Floor Plenum Height',
        input_type: 'text',
        converter: converters.number,
        validator: validators.number,
      },
      {
        name: 'floor_to_ceiling_height',
        displayName: 'Floor To Ceiling Height',
        input_type: 'text',
        converter: converters.number,
        validator: validators.number,
      },
      {
        name: 'multiplier',
        displayName: 'Multiplier',
        input_type: 'text',
        validator: validators.number,
      },
      {
        name: 'spaces',
        displayName: 'Spaces',
        readonly: true,
        get(story, state) {
          return story.spaces.map(s => s.name).join(', ');
        },
      },
      {
        name: 'shading',
        displayName: 'Shading',
        readonly: true,
        get(story, state) {
          return story.shading.map(s => s.name).join(', ');
        },
      },
      {
        name: 'images',
        readonly: true,
        private: true,
      },
    ],
  },
  spaces: {
    displayName: 'Space',
    columns: [
      {
        name: 'id',
        displayName: 'ID',
        readonly: true,
        private: true,
      },
      {
        name: 'name',
        displayName: 'Name',
        input_type: 'text',
        validator: validators.name,
      },
      {
        name: 'handle',
        readonly: true,
        private: true,
      },
      {
        name: 'face_id',
        readonly: true,
        private: true,
      },
      {
        name: 'daylighting_controls',
        displayName: 'Daylighting Controls',
        readonly: true,
        private: true,
        get(space, state) {
          return space.daylighting_controls.map(d => d.name)
          .join(', ');
        },
      },
      {
        name: 'story',
        displayName: 'Story',
        readonly: true,
        get(space, state) {
          const story = state.models.stories.find((story) => {
            return ~story.spaces.map(s => s.id)
            .indexOf(space.id);
          });
          return story.name;
        },
      },
      {
        name: 'building_unit_id',
        displayName: 'Building Unit',
        input_type: 'select',
        select_data(space, state) {
          const options = {};
          state.models.library.building_units.forEach((b) => { options[b.name] = b.id; });
          return options;
        },
        get(space, state) {
          const buildingUnit = state.models.library.building_units.find(b => b.id === space.building_unit_id);
          return buildingUnit ? buildingUnit.name : null;
        },
      },
      {
        name: 'thermal_zone_id',
        displayName: 'Thermal Zone',
        input_type: 'select',
        select_data(space, state) {
          const options = {};
          state.models.library.thermal_zones.forEach((t) => { options[t.name] = t.id; });
          return options;
        },
        get(space, state) {
          const thermalZone = state.models.library.thermal_zones.find(b => b.id === space.thermal_zone_id);
          return thermalZone ? thermalZone.name : null;
        },
      },
      {
        name: 'space_type_id',
        displayName: 'Space Type',
        input_type: 'select',
        select_data(space, state) {
          const options = {};
          state.models.library.space_types.forEach((s) => { options[s.name] = s.id; });
          return options;
        },
        get(space, state) {
          const spaceType = state.models.library.space_types.find(s => s.id === space.space_type_id);
          return spaceType ? spaceType.name : null;
        },
      },
      {
        name: 'construction_set_id',
        displayName: 'Construction Set',
        input_type: 'select',
        select_data(space, state) {
          const options = {};
          state.models.library.construction_sets.forEach((c) => { options[c.name] = c.id; });
          return options;
        },
        get(space, state) {
          const constructionSet = state.models.library.construction_sets.find(c => c.id === space.construction_set_id);
          return constructionSet ? constructionSet.name : null;
        },
      },
      {
        name: 'pitched_roof_id',
        displayName: 'Pitched Roof',
        input_type: 'select',
        select_data(space, state) {
          return _.fromPairs(
            state.models.library.pitched_roofs
            .map(prt => [prt.name, prt.id]));
        },
        get(space, state) {
          const prt = _.find(state.models.library.pitched_roofs, { id: space.pitched_roof_id });
          return prt ? prt.name : null;
        },
      },
      {
        name: 'color',
        displayName: 'Color',
        input_type: 'color',
        validator: validators.color,
      },
    ],
  },
  shading: {
    displayName: 'Shading',
    columns: [
      {
        name: 'id',
        displayName: 'ID',
        readonly: true,
        private: true,
      },
      {
        name: 'name',
        displayName: 'Name',
        input_type: 'text',
        validator: validators.name,
      },
      {
        name: 'handle',
        readonly: true,
        private: true,
      },
      {
        name: 'face_id',
        readonly: true,
        private: true,
      },
      {
        name: 'color',
        readonly: true,
        private: true,
      },
    ],
  },
  images: {
    displayName: 'Image',
    columns: [
      {
        name: 'id',
        displayName: 'ID',
        readonly: true,
        private: true,
      },
      {
        name: 'name',
        displayName: 'Name',
        input_type: 'text',
        validator: validators.name,
      },
      {
        name: 'height',
        displayName: 'Height',
        input_type: 'text',
        validator: validators.number,
      },
      {
        name: 'z',
        displayName: 'z',
        input_type: 'text',
        validator: validators.number,
      },
      {
        name: 'opacity',
        displayName: 'opacity',
        input_type: 'text',
        validator: validators.number,
      },

      {
        name: 'x',
        displayName: 'x',
        input_type: 'text',
        validator: validators.number,
      },

      {
        name: 'y',
        displayName: 'y',
        input_type: 'text',
        validator: validators.number,
      },
      {
        name: 'src',
        readonly: true,
        private: true,
      },
    ],
  },
<<<<<<< HEAD
  windows: {
    displayName: 'Window',
    columns: [
      {
        name: 'id',
=======
  pitched_roofs: {
    displayName: 'Pitched Roof',
    columns: [
      {
        name: 'id',
        displayName: 'ID',
        readonly: true,
>>>>>>> 0c19536b
        private: true,
      },
      {
        name: 'name',
        displayName: 'Name',
        input_type: 'text',
<<<<<<< HEAD
      },
    ],
  },
  daylighting_controls: {
    displayName: 'Daylighting Control',
    columns: [
      {
        name: 'id',
        private: true,
      },
      {
        name: 'name',
        displayName: 'Name',
        input_type: 'text',
      },
    ],
=======
        validator: validators.name,
      },
      {
        name: 'pitched_roof_type',
        displayName: 'Type',
        input_type: 'select',
        select_data() {
          const options = ['Gable', 'Hip', 'Shed'];
          return _.zipObject(options, options);
        },
        validator: validators.oneOf('Gable', 'Hip', 'Shed'),
      },
      {
        name: 'pitch',
        displayName: 'Pitch',
        input_type: 'text',
        validator: validators.number,
        converter: converters.number,
      },
      {
        name: 'shed_direction',
        displayName: 'Shed Direction',
        input_type: 'text',
        validator: validators.number,
        converter: converters.number,
      },
      {
        name: 'color',
        displayName: 'Color',
        input_type: 'color',
      },
    ],
    init: factory.PitchedRoof,
>>>>>>> 0c19536b
  },
};

Object.keys(map).forEach((k) => {
  map[k].keymap = _.zipObject(
    _.map(map[k].columns, 'name'),
    map[k].columns);
});

export default map;<|MERGE_RESOLUTION|>--- conflicted
+++ resolved
@@ -457,13 +457,34 @@
       },
     ],
   },
-<<<<<<< HEAD
   windows: {
     displayName: 'Window',
     columns: [
       {
         name: 'id',
-=======
+        private: true,
+      },
+      {
+        name: 'name',
+        displayName: 'Name',
+        input_type: 'text',
+      },
+    ],
+  },
+  daylighting_controls: {
+    displayName: 'Daylighting Control',
+    columns: [
+      {
+        name: 'id',
+        private: true,
+      },
+      {
+        name: 'name',
+        displayName: 'Name',
+        input_type: 'text',
+      },
+    ],
+  },
   pitched_roofs: {
     displayName: 'Pitched Roof',
     columns: [
@@ -471,31 +492,6 @@
         name: 'id',
         displayName: 'ID',
         readonly: true,
->>>>>>> 0c19536b
-        private: true,
-      },
-      {
-        name: 'name',
-        displayName: 'Name',
-        input_type: 'text',
-<<<<<<< HEAD
-      },
-    ],
-  },
-  daylighting_controls: {
-    displayName: 'Daylighting Control',
-    columns: [
-      {
-        name: 'id',
-        private: true,
-      },
-      {
-        name: 'name',
-        displayName: 'Name',
-        input_type: 'text',
-      },
-    ],
-=======
         validator: validators.name,
       },
       {
@@ -529,7 +525,6 @@
       },
     ],
     init: factory.PitchedRoof,
->>>>>>> 0c19536b
   },
 };
 
