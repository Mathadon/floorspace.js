import factory from './factory.js'
import Validator from './../../utilities/validator.js'
import helpers from './helpers.js'

export default {
    initStory (context) {
        const [name, storyId] = helpers.generateName(context.state, 'stories'),
            story = new factory.Story({ name, storyId });

        // create story/geometry
        context.commit('initStory', { story });
<<<<<<< HEAD
        context.dispatch('geometry/initGeometry', {
			story_id: story.id
		}, { root: true });
=======
        context.dispatch('geometry/initGeometry', { story }, { root: true });
>>>>>>> 1e013182
        // create space and select
        context.dispatch('initSpace', { story });
        context.dispatch('selectStoryAndSpace', { story });
    },

    initSpace (context, payload) {
        const story = context.state.stories.find(s => s.id === payload.story.id),
            [name] = helpers.generateName(context.state, 'spaces', story),
            space = new factory.Space({ name });

        context.commit('initSpace', { story, space });
    },

    initShading (context, payload) {
        const story = context.state.stories.find(s => s.id === payload.story.id),
            [name] = helpers.generateName(context.state, 'shading', story),
            shading = new factory.Shading({ name });

        context.commit('initShading', { story, shading });
    },

    destroyStory (context, payload) {
        const stories = context.state.stories,
            storyIndex = stories.findIndex(s => s.id === payload.story.id),
            story = stories[storyIndex];

        context.commit('destroyStory', { story });

        if (stories.length === 0) {
            context.dispatch('initStory');
        } else {
            context.dispatch('selectStoryAndSpace',{ story: stories[storyIndex - 1] });
        }
    },

    destroySpace (context, payload) {
        const story = context.state.stories.find(s => s.id === payload.story.id),
            space = story.spaces.find(s => s.id === payload.space.id);

        context.commit('destroySpace', {
            space: space,
            story: story
        });
        const face = context.rootGetters['application/currentStoryGeometry'].faces.find(f => f.id === space.face_id);
        if (face) {
            // destroy face associated with the space
            context.dispatch('geometry/destroyFaceAndDescendents', {
                face: face,
                geometry_id: context.rootGetters['application/currentStoryGeometry'].id
            }, { root: true });
        }
    },

    destroyShading (context, payload) {
        const story = context.state.stories.find(s => s.id === payload.story.id),
            shading = story.shading.find(s => s.id === payload.shading.id);

        context.commit('destroyShading', {
            shading: shading,
            story: story
        });

        const face = context.rootGetters['application/currentStoryGeometry'].faces.find(f => f.id === shading.face_id);
        if (face) {
            // destroy face associated with the space
            context.dispatch('geometry/destroyFaceAndDescendents', {
                face: face,
                geometry_id: context.rootGetters['application/currentStoryGeometry'].id
            }, { root: true });
        }
    },

    destroyImage (context, payload) {
        const story = context.state.stories.find(s => s.id === payload.story.id),
            image = story.images.find(i => i.id === payload.image.id);

        context.commit('destroyImage', {
            image: image,
            story: story
        });
    },

    // this is ONLY for library objects and does not include shading, spaces, or stories
    destroyObject (context, payload) {
        context.commit('destroyObject', {
            object: payload.object
        });
    },

    updateStoryWithData (context, payload) {
        const story = context.state.stories.find(s => s.id === payload.story.id),
            validProperties = Object.keys(story),
            cleanedPayload = {};

        // remove extra properties from the payload
        for (var key in payload) {
            if (payload.hasOwnProperty(key) && ~validProperties.indexOf(key)) {
                cleanedPayload[key] = payload[key];
            }
        }
        cleanedPayload.story = story;

        // TODO: validation
        context.commit('updateStoryWithData', cleanedPayload);
    },

    updateSpaceWithData (context, payload) {
        const space = context.getters.allSpaces.find(s => s.id === payload.space.id),
            validProperties = Object.keys(space),
            cleanedPayload = {};

        // remove extra properties from the payload
        for (var key in payload) {
            if (payload.hasOwnProperty(key) && ~validProperties.indexOf(key)) {
                cleanedPayload[key] = payload[key];
            }
        }
        cleanedPayload.space = space;

        // TODO: validation
        context.commit('updateSpaceWithData', cleanedPayload);
    },

    updateShadingWithData (context, payload) {
        const shading = context.getters.allShading.find(s => s.id === payload.shading.id),
            validProperties = Object.keys(shading),
            cleanedPayload = {};

        // remove extra properties from the payload
        for (var key in payload) {
            if (payload.hasOwnProperty(key) && ~validProperties.indexOf(key)) {
                cleanedPayload[key] = payload[key];
            }
        }
        cleanedPayload.shading = shading;

        // TODO: validation
        context.commit('updateShadingWithData', cleanedPayload);
    },

    updateImageWithData (context, payload) {
        const image = context.getters.allImages.find(i => i.id === payload.image.id),
            validProperties = Object.keys(image),
            cleanedPayload = {};

        // remove extra properties from the payload
        for (var key in payload) {
            if (payload.hasOwnProperty(key) && ~validProperties.indexOf(key)) {
                cleanedPayload[key] = payload[key];
            }
        }
        cleanedPayload.image = image;

        // TODO: validation
        context.commit('updateImageWithData', cleanedPayload);
    },

    updateObjectWithData (context, payload) {
        const object = helpers.libraryObjectWithId(context.state, payload.object.id);
        payload.object = object;
        // TODO: validation
        context.commit('updateObjectWithData', payload);
    },

    createImageForStory (context, payload) {
        const [name] = helpers.generateName(context.state, 'images'),
            img = new Image();

        img.onload = () => {
            const image = new factory.Image({ src: payload.src, name });

            image.height = payload.height;
            image.width = payload.width;

            image.x = payload.x;
            image.y = payload.y;

            context.commit('createImageForStory', {
                story_id: payload.story_id,
                image: image
            });
        };
        img.src = payload.src;
    },

    createObjectWithType (context, payload) {
        const type = payload.type,
            [name] = helpers.generateName(context.state, type),
            object = new helpers.map[type].init({ name });

        context.commit('initObject', { type, object });
    },

    selectStoryAndSpace (context, payload) {
        const story = payload.story,
            // select last space
            space = story.spaces[story.spaces.length - 1];

        context.dispatch('application/setCurrentStory', { story }, { root: true });
        context.dispatch('application/setCurrentSpace', { space }, { root: true });
        context.dispatch('application/setApplicationMode', { mode: 'spaces' }, { root: true });
    }
}<|MERGE_RESOLUTION|>--- conflicted
+++ resolved
@@ -7,15 +7,10 @@
         const [name, storyId] = helpers.generateName(context.state, 'stories'),
             story = new factory.Story({ name, storyId });
 
-        // create story/geometry
+        // create story
         context.commit('initStory', { story });
-<<<<<<< HEAD
-        context.dispatch('geometry/initGeometry', {
-			story_id: story.id
-		}, { root: true });
-=======
-        context.dispatch('geometry/initGeometry', { story }, { root: true });
->>>>>>> 1e013182
+        // create geometry
+        context.dispatch('geometry/initGeometry', { story_id: story.id }, { root: true });
         // create space and select
         context.dispatch('initSpace', { story });
         context.dispatch('selectStoryAndSpace', { story });
