--- conflicted
+++ resolved
@@ -28,7 +28,6 @@
       .checkForErrors()
       .end();
   },
-<<<<<<< HEAD
   'switch to spacing and back, preserve selected space': (browser) => {
     const devServer = browser.globals.devServerURL;
 
@@ -42,7 +41,9 @@
       .click('.add-sub-selection')
       .click('#navigation #selections select option[value="spaces"]')
       .assert.elementCount('#subselection-list .active', 1)
-=======
+      .checkForErrors()
+      .end();
+  },
   'no text for empty polygons': (browser) => {
     withScales(failOnError(browser))
       .waitForElementVisible('.modal .new-floorplan', 5000)
@@ -66,7 +67,6 @@
         .assert.elementCount('.poly', 0);
         done();
       })
->>>>>>> d3b71438
       .checkForErrors()
       .end();
   },
